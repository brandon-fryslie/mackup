# Mackup Changelog

## WIP

- Limit .gem folder backup for Ruby, including credentials file only (via @ashchan)
- Support for PostgreSQL (via @bashu)
- Support for consular (via @bashu)
- Support for Punto Switcher (via @bashu)
- Support for Poedit (via @bashu)
- Support for Max (via @bashu)
- Support for jrnl (via @huyhong)
- Support for Rubocop (via @iainbeeston)
- Support for Terminator (via @chr1sbest)
- Support for Houdini (via @kfinlay)
- Support for IntelliJ IDEA 13 & 14 (via @dsager)
- Support for Pass (via @kykim)
- Support for Composer (via @fayland)
- Support for GHCi (via @marcosero)
- Add .gitignore (via @eyadsibai)
- Support for spectrwm (via @cnodell)
- Fixed Textual support (via @crkochan)
- Support for 1Password 4 (via @jverdeyen)
- Support for GrandTotal 3 (via @jverdeyen)
- Support for TaskPaper (via @iloveitaly)
- Support for SequelPro plist (via @iloveitaly)
- Support for Kaleidoscope (via @iloveitaly)
- Support for Stay (via @iloveitaly)
- Support for Screenhero (via @iloveitaly)
- Support for Scrivener (via @iloveitaly)
- Support for ColorSchemer Studio 2 (via @iloveitaly)
- Support for Billings Pro Server Admin (via @iloveitaly)
- Support for iStat Menus 5 (via @jverdeyen)
- Support for WebStorm 9 (via @inxilpro)
- Support for Oh My Fish (via @inxilpro)
- Support for Scroll Reverser (via @ponychicken)
- Support for JuliaLang (via @danielsuo)
- Support for OsX Stickies (via @djabbz)
- Support for Navicat Database GUI tools (via @tdm00)
- Sublime Text 3 now only syncs essential files, excluding session and cache folders
- Support for ProxyChains & ProxyChains NG (via @mttrb)
<<<<<<< HEAD
- Support for Maven (via @jcgay)
- Improved support for Apple ColorSync (via @devnulled)
- Support for IPython (via @nrvs)
=======
- Support for i3WM (via @akash0x53)
>>>>>>> 15a455c1

## Mackup 0.7.4

- Better Python packaging, deleted the half-baked binary
- Adding support for ngrok .ngrok (via @yonkeltron)
- Added support for JSHints .jshintrc
- Improved support for Slate (via @bradcerasani)
- Added support for nvpy - a Linux client for SimpleNote (via @hiyer)
- Atom now only syncs essential files, excluding compiled and cache folders (via @lmartins)
- Support for Artistic Style (via @feigaochn)
- Support for Tig (via @damiankloip)
- Added bundle directory to vim config (via @alanlamielle)
- Support for Prezto (via @ponceleao)
- Added support for PHPStorm 7 & 8 (via @singles)
- Added support for aria2c (via @singles)
- Added support for Magic Launch (via @ryanburnett)
- Added support for Hazel (via @ryanburnett)
- Added support for Soulver (via @ryanburnett)
- Support for newsbeuter (via @ToostInc)
- Improved support for Stata (via @kfinlay)
- Improved Messages support (via @vitorgalvao)
- Support for Seil and moved PCKeyboardHack there (via @kfinlay)
- Improved support for curl (via @nkcfan)
- Improved support for fish (via @nanoxd)
- Improved support for BibDesk (via @kfinlay)
- Support for Karabiner (via @kfinlay)
- Latex config for TextMate (via @kfinlay)
- Support for Cartographica (via @kfinlay)
- Support for Go2Shell (via @kfinlay)
- Improved support for ExpanDrive (via @kfinlay)
- Added support for Tower 2 (via @mAAdhaTTah)
- Improved support for Textual (via @oalders)

## Mackup 0.7.3

- Support for Liftoff (via @Lumde)
- Support for Sublime Text 3 in Linux (via @hiyer)
- Support for Charles (via @raylillywhite)
- Support for Keybase
- Support for MySQL (via @fayland)
- Support for Wget (via @fayland)
- Improved support for Divvy (via @oalders)
- Support for SBT (via @laughedelic)
- Imroved support for nvALT (via @aristidesfl)
- Support for Perl related configuration (via @fayland)
- Support for AusKey (via @antulik)

## Mackup 0.7.2

- Support for Atom (via @damiankloip)
- Support for RubyMine 6 (via @damiankloip)
- Support for SBCL (via @yonkeltron)
- Support for asciinema (via @yonkeltron)
- Support for AWS CLI (via @yonkeltron)
- Limit .vim folder backup for better linux support (via @Imperiopolis)
- Add a missing OmniFocus preferences file (via @sbleon)
- Support for Phoenix (via @vitorgalvao)
- Print out the moved files on uninstall

## Mackup 0.7.1

- Improved the configuration loader engine
- Added support for Processing (via @vitorgalvao)
- Improved support for launchbar and fish (via @aristidesfl)
- Support for R (via @yonkeltron)
- Error out when an absolute filepath is used in a application config

## Mackup 0.7

- Added support for Google Drive to store your files
- Added support for any directory to store your files
- Ability to customize the Mackup directory name
- Improved the test coverage

## Mackup 0.6.1

- Added support for Livestreamer (via @vitorgalvao)
- Added support for Brackets (via @vitorgalvao)
- Added a list mode to list supported apps
- Improved the help message
- Prevent Mackup to be run as a superuser
- Code cleanup

## Mackup 0.6

- Added support for custom applications
- Fixed pip support (via @lachlancooper)
- Added XChat support (via @scottydelta)
- Removing Ember support, it does not like file links
- Homebrew fixes
- Doc updates

## Mackup 0.5.9

- Added support for rTorrent (via @mgalkiewicz)
- Added support for Dolphin (via @lachlancooper)
- Improved Janus support for Vim
- Do not sync Dash Docsets anymore
- Added support for Lightroom 5 (via @Darep)
- Added support for Adobe Camera Raw (via @Darep)
- Refactored the code to prepare future modularization

## Mackup 0.5.8

- Extend Little Snitch with latest user config file (via @stechico)
- Added support to Hands Off! (via @stechico)
- Fixed GnuPG support

## Mackup 0.5.7

- Only sync the config for Bundler
- Don't sync Apple Messages attachments
- Added support for Default Folder X (via @Cottser)
- Added support for Path Finder (via @Cottser)

## Mackup 0.5.6

- Added support for LittleSnitch (via @stechio)
- Added support for OmniGraffle (via @stecico)
- Added support for SABnzbd (via @stechico)
- Added support for Skitch (via @stechico)
- Added support for FontExplorer X (via @stechico)
- Improved Transmission support (via @stechico)
- Added support for Lightroom 2, 3 and 4 (via @stechico)
- Fix Bundler’s synced dir (via @atipugin)

## Mackup 0.5.5

- Added support for Enjoyable (via @vitorgalvao)
- Added support for Deal Alert (via @vitorgalvao)
- Added support for MagicPrefs (via @vitorgalvao)
- Added support for LaunchBar (via @Cottser)
- Added support for XLD (via @vitorgalvao)
- Added support for Gmail Notifr (via @lachlancooper)
- Added support for Awareness (via @lachlancooper)
- Added support for Chicken (via @lachlancooper)
- Added support for Hexels (via @lachlancooper)
- Added support for Clementine (via @lachlancooper)
- Add support for mpd and ncmpcpp (via @zmrow)
- Improved Sublime 3 support (via @laupiFrpar)
- Added FileZilla support (via @kidh0)
- Added support for Light Table (via @vitorgalvao)

## Mackup 0.5.4

- Added support for Arara and Aspell (via @twsh)
- Removed support of OS X Services, as it does not support links
- Added support for i2cssh and iTunes Applescripts (via @jannae)
- Make slogan consistent throughout (via @Cottser)
- Added tests to cover file copying and linking (via @Cottser)
- Better Apple Messages support (via @vitorgalvao)
- Added support for Keka (via @vitorgalvao)
- Added support for Feeds (via @vitorgalvao)
- Added support for Textual (via @vitorgalvao)

## Mackup 0.5.3

- Added support for Divvy (via @saulshanabrook)
- Added support for Apple Messages (via @pzbyszynski)
- Added support for Skype (via @pzbyszynski)
- Added support for SuperDuper! (via @pzbyszynski)
- Added support for ForkLift 2 (via @pzbyszynski)
- Added support for Ember (via @pzbyszynski)
- Added support for Dash and Cyberduck (via @suprememoocow)
- Added support for Mou (via @jannae)
- Added support for PokerStars (via @vitorgalvao)

## Mackup 0.5.2

- Added support for Tower (via @MichaelRBond)
- Added support for Colloquy (via @MichaelRBond)
- Added support for Twitterrific (via @MichaelRBond)
- Mackup path in dropbox is now configurable via constant (via @MichaelRBond)
- Added support for Spectacle (via @vincecima)

## Mackup 0.5.1

- Added support for exercism (via @mwarkentin)
- Added support for Skim
- Added support for Scenario
- Added support for Ack (via @adamlogic)
- Added support for Stata and SelfControl (via @kfinlay)
- Added support for LaTeXiT (via @twsh)
- Do not link ~/Library/* files on GNU/Linux, should fix #104

## Mackup 0.5

- Added GNU/Linux support (via @flexiondotorg)
- Added the ability to explicitly list the list of applications to sync (thx
  @zuhao)
- Added support for Shuttle, the heroku-accounts plugin for Heroku, bundler,
  pry and awesome-print for Ruby (via @yabawock)
- Added support for Bash it (via @Tam-Lin)

## Mackup 0.4.4

- Conflict folder sync fix (via @ediventurin)
- Added support for PIP (via @dhellmann)
- Added support for FTP's .netrc, Chef, Pear (via @yabawock)
- Added support for Irssi (via @louisrli)
- Added support for Htop and Janus (via @walkertraylor)
- Added support for Transmit (via @dustinmm80)
- Improved Vim support (via @yabawock)

## Mackup 0.4.3

- Added support for nvALT (via @stenehall)
- Added support for Adobe Lightroom, OS X Scripts Services and Quicklook (thx
  @Tam-Lin)
- Added support for Bartender, Caffeine, CloudApp, Droplr, Fantastical, Moom,
  OmniFocus, Pastebot, PopClip, Slogger (via @ediventurin)
- Added support for ClipMenu, MenuMeters, PhpStorm 6, RubyMine 5, Spotify
  (via @hakubo)
- Added support for Concentrate (via @raylillywhite)
- Added support for BibDesk (via @twsh)

## Mackup 0.4.2

- Made a method to check if a process is running (not yet)
- Added support for XCode (via @adeca)
- Added support for CoRD, Spark, f.lux, BetterTouchTool, BetterSnapTool and
  Coda 2 (via @TimCorcoran)
- Added support for Mailplane and Gitbox (via @THEY)

## Mackup 0.4.1

- Hotfix: Checking that a process is runnin is not working everywhere

## Mackup 0.4

- Fixed support for locked files e.g. SourceTree (via @dbingham)
- Added support for Nano (via @stechico)
- Added support for SHSH Blobs (via @stechico)
- Added support for Teamocil and Tmuxinator (via @djquan)
- Added support for Viscosity and Transmission (via @ovrtn)
- Fixed support for Sublime Text (via @nZac)
- Added a config file to not sync some user defined applications (via @nZac)

## Mackup 0.3.2

- Added support for iTerm2 (via @joshbrown)
- Added support for SourceTree (via @stechico)
- Added support for OS X's ColorSync profiles (via @stechico)
- Added support of AppCode 2 (via @MarcoSero)
- Added support of IntelliJIdea 12 (via @MarcoSero)
- Added support of RubyMine 4 (via @MarcoSero)
- Fixed a typo (via @dhellmann)
- Added support for Screen (via @dhellmann)
- Added support for PyPI (via @dhellmann)
- Added support for ExpanDrive (via @dhellmann)
- Added support for Git Hooks (via @dhellmann)

## Mackup 0.3.1

- Added support for Slate (via @stechico)
- Added support for Adium (via @stechico)
- Improved support for Mercurial (via @stechico)
- Added support for Sublime Text 3 (via @laupiFrpar)
- Added support for MPV (via @Nyx0uf)
- Added support for Ventrilo (via @stechico)
- Added support for TextMate (via @hkaju)
- Added support for Tmux, SizeUp, Quicksilver, Witch, ControlPlane, GeekTool,
  Keymo, KeyRemap4MacBook, MercuryMover, PCKeyboardHack (via @orenshk)
- Made the help screen more readable (too many supported apps)

## Mackup 0.3

- Added an uninstall mode to revert a system to its pre-Mackup state
- Added support for Byobu (via @drye)
- Added support for Fish (via @saulshanabrook)
- Improved the Vim support

## Mackup 0.2

- Added support for Emacs and XEmacs
- Added support for Zsh
- Added support for LimeChat
- Added support for Subversion (via @adamme)
- Added support for Oh My Zsh (via @adamme)
- Added support for Ruby and Rails (via @atipugin)
- Added support for Pow (via @atipugin)
- Added support for Ruby Version (via @adamstac)
- Added support for Pentadactyl (via @alanning)
- Added support for Vimperator (via @alanning)
- Improved Git support (via @atipugin)
- Improved Bash support (via @adamme)
- Doc updates

## Mackup 0.1

- Initial release<|MERGE_RESOLUTION|>--- conflicted
+++ resolved
@@ -38,13 +38,10 @@
 - Support for Navicat Database GUI tools (via @tdm00)
 - Sublime Text 3 now only syncs essential files, excluding session and cache folders
 - Support for ProxyChains & ProxyChains NG (via @mttrb)
-<<<<<<< HEAD
 - Support for Maven (via @jcgay)
 - Improved support for Apple ColorSync (via @devnulled)
 - Support for IPython (via @nrvs)
-=======
-- Support for i3WM (via @akash0x53)
->>>>>>> 15a455c1
+- Support for i3 (via @akash0x53)
 
 ## Mackup 0.7.4
 
