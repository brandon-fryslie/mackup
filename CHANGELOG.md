--- conflicted
+++ resolved
@@ -2,7 +2,6 @@
 
 ## WIP
 
-<<<<<<< HEAD
 - Limit .gem folder backup for Ruby, including credentials file only (via
   @ashchan)
 - Support for PostgreSQL (via @bashu)
@@ -14,9 +13,6 @@
 - Support for XtraFinder (via @ethanl)
 - Support for Rubocop (via @iainbeeston)
 - Support for Terminator (via @chr1sbest)
-=======
-- Support for Copy sync engine (via @exiva)
->>>>>>> 92818648
 - Support for Houdini (via @kfinlay)
 - Support for IntelliJ IDEA 13 & 14 (via @dsager)
 - Support for Pass (via @kykim)
@@ -61,6 +57,7 @@
 - Improvement: More explicit file paths displayed (thx @danielcompton)
 - Support for Webstorm 8 (via @webpro)
 - Support for dig (via @glaszig)
+- Support for Copy sync engine (via @exiva)
 
 ## Mackup 0.7.4
 
