--- conflicted
+++ resolved
@@ -3,11 +3,8 @@
 ## WIP
 
 - Add support for Robomongo (via @rbartoli)
-<<<<<<< HEAD
 - Add support for AppCleaner (via @rbartoli)
-=======
 - Add support for Doxie (via @rbartoli)
->>>>>>> 45c42dad
 
 ## Mackup 0.8.12
 
