--- conflicted
+++ resolved
@@ -13,11 +13,8 @@
 - Add support for MPlayerX (via @digglife)
 - Add support for Day-O (via @mateusrevoredo)
 - Add support for Smooth Mouse (via @mateusrevoredo)
-<<<<<<< HEAD
 - Add support for MacDown (via @mateusrevoredo)
-=======
 - Add support for Spotify Notifications (via @mateusrevoredo)
->>>>>>> 309bf30e
 - Fixed Gear Player Support (via @TCattd)
 - Fixed Mailplane Support (via @TCattd)
 
