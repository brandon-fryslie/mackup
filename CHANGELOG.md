--- conflicted
+++ resolved
@@ -1,6 +1,8 @@
 # Mackup Changelog
 
 ## WIP
+
+- Add support for SmartGit (via @revolter)
 
 ## Mackup 0.8.15
 
@@ -15,7 +17,6 @@
 - Add support for WebStorm 2016.1 (via @halhenke)
 - Add support for Wakatime (via @joshmedeski)
 - Add support for Kwm (via @neon64)
-<<<<<<< HEAD
 - Add support for Surge (via @Altynai)
 - Add support for HyperTerm (via @atipugin)
 - Add support for FlexGet (via @benwa)
@@ -41,9 +42,6 @@
 - Add support for Adobe Lightroom CC (via @dpgowan)
 - Add Support for Adobe Illustrator CC (via @dpgowan)
 - Added support for GoShare (@fmartingr)
-=======
-- Add support for SmartGit (via @revolter)
->>>>>>> 21380e00
 
 ## Mackup 0.8.14
 
