# Mackup Changelog

## WIP

- Added support for SpaceVim (via @ionlights)
- Added support for clashX (via @awkj)
- Added support for Brave (via @cbenv)
- Added support for Nushell (via @leesiongchan)
- Updated support for Clipy (via @jclerc)
- Added support for aerc (via @Crocmagnon)
- Added support for espanso (via @maxandersen)
- Added support for WebStorm versions 2019.4, 2020.2, 2020.3, 2020.4 (via @bdcarr)
- Added support for draft (via @dfang)
- Added support for Beets (via @publicarray)
- Added support for Krew (via @exherb)
- Added support for Homebrew (via @exherb)
- Added support for Netlify (via @pgilad)
- Added support for K9s (via @tareksamni)
- Added support for Powerlevel10k (via @tareksamni)
<<<<<<< HEAD
- Updated support for aria2 (via @hongqn)
- Update support for IntelliJ (via @scooby)
=======
- Added support for zoxide (via @kidonng)
>>>>>>> 8285a74f

## Mackup 0.8.29

- Added support for waybar (via @mk-atlassian)
- Added support for mako (via @mk-atlassian)
- Added support for Swaywm (via @mk-atlassian)
- Added support for termite (via @mk-atlassian)
- Added support for Calibre (via @ttuygun @bodak)
- Added support for Poetry (via @ryoppippi)
- Added support for Music (via @dnicolson)
- Added support for Kaggle (via @ryoppippi)
- Added support for SBT 1.0 (via @austek)
- Added support for FiloSottile/mkcert (via @paxperscientiam)
- Added support for Finicky (via @ryoppippi)
- Added support for GoodSync (via @cereallarceny)
- Added support for mitmproxy (via @etiennelb)
- Added support for Hocus Focus (via @jrolfs)
- Added support for TripMode (via @ttuygun)
- Added support for Starship (via @callummr)
- Added support for Joplin (via @geekrainy)
- Added support for iStat Menus 6 and unified config files (via @lumaxis)
- Added the `--root` command line option
- Removed support for Sketch
- Added support for PyCharm 2020.1 (via @ameyuuno)
- Added support for Powerline (via @ho-oto)
- Added support for Yarn (via @dhb52)
- Add support for Quitter (via @guillaumealgis)

## Mackup 0.8.28

- Added support for Bat (via @joshmedeski)
- Added support for newer versions of WebStorm
- Updated support for Marta to capture new config files in 0.6.1 (via @petrbouchal)
- Added support for Rectangle (via @arvindch)
- Added support for BitBar (via @dnicolson)
- Added support for JS Beautifier (via @dnicolson)
- Added support for ripgrep (via @dnicolson)
- Added support for Bump (via @dnicolson)
- Added support for rclone (via @dnicolson)
- Added support for NoSQLBooster for MongoDB (via @ivan-ha)
- Updated support for RStudio, config stored in JSON as of v1.3.776 (via @petrbouchal)
- Vulnerability fix
- Removed support for Python 3.5
- Removed support for the Box storage
- Fix: suppress errors when handling symlinks (via @doubleloop)
- Migrated all config files to the XDG format
- Add support for Python 3.8

## Mackup 0.8.27

- Added support for SpaceLauncher (via @joshmedeski)
- Added support for Dejal Time Out
- Add support for PhpStorm 2019.2
- Migrated build system to pipenv
- Replaced flake8 with black to enforce code formatting
- Add support for proselint (via @paxperscienitam)
- Add support for ToothFairy scripts (via @dnicolson)
- Add support for TablePlus (via @alekseyp)
- Add support for Startupizer2 (via @narze)
- Added support for pnpm (@via paxperscientiam)
- Added partial support for Gimp (via @paxperscientiam)

## Mackup 0.8.26

- Hotfix, Mackup could not run in most scenarios

## Mackup 0.8.25

- Add support for yabai (via @mbdmbd)
- Improve support for Little Snitch (via @lorenzofanchi)
- Improve support for Photoshop CC 2019 (via @lorenzofanchi)
- Add support for ColorSlurp (via @lorenzofanchi)
- Add support for Secure Pipes (via @lorenzofanchi)
- Add support for Xee (via @lorenzofanchi)
- Add support for 2Do (via @lorenzofanchi)
- Add support for Shifty (via @lorenzofanchi)
- Add support for Pock (via @lorenzofanchi)
- Add support for Multitouch (via @lorenzofanchi)
- Add support for Magnet (via @lorenzofanchi)
- Added support for git ignore file
- Added default ignore file for eslint
- Improve support for Vim, add .vim/spell folder
- Add support for mycli
- Add support for PixelSnap 2 (via @dnicolson)
- Add support for PDFjam (via @paxperscientiam)

## Mackup 0.8.24

- Prevent users to use Mackup's storage directory to store their files.
- Fix a few broken application support.

## Mackup 0.8.23

- Improve support for Vim, add .vim/after directory
- Remove problematic com.macromates.textmate.plist file for TextMate (via @egze)
- Add support for rofi (via @pat-s)
- Add support for deepin-dde-file-manager (via @sUyMur)
- Add support for Deepin-dde-dock (via @sUyMur)
- Add support for deepin-terminal (via @sUyMur)
- Add support for grsync (via @sUyMur)
- Add support for ulauncher (via @sUyMur)
- Add support for Tilix (via @pat-s)
- Improve support for TextMate (via @egze)
- Add support for Storyist 3 writing software (via @mutantant)
- Add support for WordGrinder (via @mutantant)
- Fix support for Adobe Illustrator CC2019 (v23)
- remove `bundle` directory from vim config (via @cocobear)
- Add support for Sublime Merge (via @krupenja)
- Add support for Marta (via @krupenja)
- Add support for Goldendict (via @krupenja)
- Add support for IINA (via @krupenja)
- Improve support for fish (via @whtsky)
- Improve support for weget (via @paxperscientiam)
- Add support for zabbix-cli (via @dzogrim)
- Add support for ForkLift 3 (via @lukeaskew)
- Add support for eqMac2 (via @lukeaskew)
- Add support for Fisher (via @nashirox)
- Add support for PhpStorm 2018.3 (via @baijunyao)
- Add support for Focus (via @atipugin)
- Add support for Choosy (via @markchitty)
- Update support for Microsoft Remote Desktop 10
- Add support for PhpStorm 2019.1 (via @baijunyao)
- Add support for IntelijIdea2019.1 (via @utegental)

## Mackup 0.8.22

- Add support for DataGrip 2017.3, 2018.1, 2018.2, 2018.3 (via @utegental)
- Add support for Volt (via @mrymtsk)
- Add support for alternative config path for Alacritty (via @foray1010)
- Add support for WebStorm 2018.3 (via @KrzysztofKarol)
- Removed support for BBEdit
- Add support for IntelliJIDEA 2018.3 (via @nysos3)
- Add support for GoLand 2018.3 (via @rayrutjes)
- Fix an issue for users without a `~/.config/` folder.

## Mackup 0.8.21

- Update support for i3 (@KyleWJohnston)
- Add support for bc (via @paxperscientiam)
- Add support for Google clasp (via @paxperscientiam)
- Add support for hstr (via @paxperscientiam)
- Add support for b-ryan/powerline-shell (via @paxperscientiam)
- Add support for kovidgoyal/kitty (via @foray1010)
- Add support for PhpStorm 2018.2 (via @j13k)
- Add support for Oh My Tmux (via @solarknight)
- Fix support for Karabiner Elements (via @mrymtsk)
- Add support for IntelliJIdea2018.3 (via @utegental)

## Mackup 0.8.20

- Remove support for Z as the link is being overwritten by the application
- Remove support for Amphetamine as it's containerized
- Add support for inkscape (via @paxperscientiam)
- Add default path for `XDG_CONFIG_HOME`. (via @HlubyLuk)
- Add tig `xdg_configuration_files` to config. (via @HlubyLuk)
- Add support for Visual Studio for Mac (via @ivmirx)
- Add support for snapcraft (thx @guilhem)
- Add support for GoLand and renamed Gogland to GoLand (via @rayrutjes)
- Add support for xonsh (via @kmcm0)
- Add support for Alacritty
- Add support for WebStorm 2017.1, 2017.2, 2017.3, 2018.1, 2018.2 (via @KrzysztofKarol)
- Add support for Adobe Illustrator CC2019 (v23)

## Mackup 0.8.19

- Add support for Python 3.4 3.5 3.6 and 3.7
- Add support for kubectl (via @pcostesi)
- Support for RubyMine 2017.03 (via @kibitan)
- Add additional Spectacle library path (via @iansym)
- Only sync init.vim for neovim (via @foray1010)
- Support for RubyMine 2018.01 (via @kibitan)
- Support for IntelliJ Idea 2017.1, 2017.2, 2017.3, and 2018.1 (via @cool00geek)
- Remove references to OpenSSH private key syncing - removed in dcb26ba (via @njdancer)
- Add support for hub (via @usami-k)
- Add support for Tower 3 (via @diego-vieira)
- Remove references for Visual Studio Code extensions syncing (via @MTalalAnwar)
- Add support for ledger/ledger (via @paxperscientiam)
- Support for Itsycal (via @paxperscientiam, @sfsam, nitrocode)
- Add support for Ruby Version Manager (via @sh78)
- Support for Khd (via @sh78)
- Support for skhd (via @sh78)
- Add support for ranger (via @sh78)
- Add support for Cheat (via @sh78)
- Support latest qutebrowser version config paths (via @sh78)
- Include Karabiner Elements complex modifications (via @sh78)
- Add support for chunkwm (via @sh78)
- Add support for cVim (via @sh78)
- Add support for ESLint (via @sh78)
- Improve coverage for macOS/OS X Automator files (via @sh78)
- Add support for PhoneView (via @dnicolson)
- Add support for PixelSnap (via @dnicolson)
- Add support for Cider (via @renews)
- Add support for Typora (via @allenlsy)
- Improve support for oh-my-zsh (via @H--o-l)

## Mackup 0.8.18

- Fix crash due to bad BetterTouchTool support
- Fixed an issue with python3

## Mackup 0.8.17

- Add support for Micro (via @icopp)
- Add backing up vscode extensions for Visual Studio (via @stephen2m)
- Add support for iTermocil (via @godbout)
- Add support for Amethyst (via @whtsky)
- Add support for Micro (via @icopp)
- Add support for Cerebro (via @kelion)
- Add support for iTerm (via @Sbastien)
- Add support for Boxer (via @icopp)
- Add support for Franz (via @stephen2m)
- Add support for IdeaVim (via @x-ji)
- Add support for Tmuxp (via @infernion)
- Add support for sferik/t (via @paxperscientiam)
- Add support for fastlane (via @revolter)
- Add support for Jitouch (via @forby)
- Add support for Blender (via @forby)
- Add support for Insomnia (via @browniebroke)
- Add support for Marked 2 (via @semicolonsnet)
- Add support for BetterTouchTool data store v2 (via @pearlythepirate and @foray1010)
- Add support for WhatsApp Web (via @cafferata)
- Add support for GitUp (via @cafferata)
- Add support for HTTPie (via @Dremora)
- Remove GnuPG keyrings from backup by default (via @jeremygaither)
- Add support for Postico (via @stvhwrd)
- Add support for PHPStorm 2017.3 (via @cafferata)
- Add support for DaisyDisk (via @cafferata)
- Add support for MySQLWorkbench (via @cafferata)
- Add support for Openbox (via @jpfarcy)

## Mackup 0.8.16

- Add support for SmartGit (via @revolter)
- Add support for Kdenlive (via @orschiro)
- Add support for TinyFugue (via @icopp)
- Add support for Hero Lab (via @icopp)
- Add support for Pidgin (via @icopp)
- Add support for Fontconfig (via @horosgrisa)
- Add support for GitKraken (via @mdentinho)
- Add support for Apptivate (via @sepehr)
- Add support for Qutebrowser (via @sheriallis)
- Add support for Amphetamine (via @mdentinho)
- Add support for Beatport Pro (via @mdentinho)
- Add support for Splice (via @mdentinho)
- Add support for Redshift Scheduler (via @sheriallis)
- Add support for Lollypop (via @orschiro)
- Add support for Ghostwriter (via @orschiro)
- Add support for LibreOffice (via @orschiro)
- Fix support for Karabiner Elements (via @sepehr)

## Mackup 0.8.15

- Add support for CLion 2016.2 (via @danielsuo)
- Add support for Keyboard Maestro (via @danielsuo)
- Add support for Karabiner Elements (via @danielsuo)
- Add support for Jupyter (via @sankichi92)
- Add support for PyCharm 2016.2 (via @danielsuo)
- Add support for Telegram for macOS (via @matti)
- Add support for Paintbrush 2.1.2 (via @domenicbrosh)
- Add support for IntelliJ IDEA 2016.2 (via @danielsuo)
- Add support for WebStorm 2016.1 (via @halhenke)
- Add support for Wakatime (via @joshmedeski)
- Add support for Kwm (via @neon64)
- Add support for Surge (via @Altynai)
- Add support for HyperTerm (via @atipugin)
- Add support for FlexGet (via @benwa)
- Add support for Ctags (via @joshmedeski)
- Add support for KeepingYouAwake (via @zharmany)
- Add support for Terminal (via @ryanjbonnell)
- Add support for Sketch (via @enkia)
- Added additional Navicat products to existing support (via @drbyte)
- Add support for Visual Studio Code - Insiders (via @dannyamey)
- Add support for Typinator (via @ericpedia)
- Add support for Swinsian (via @eramdam)
- Add support for Slic3r (via @blamh)
- Add support for Airmail (via @bleen)
- Add support for Wireshark 2 (via @tdm00)
- Add support for Homebridge (via @icopp)
- Add support for Luftrausers (via @icopp)
- Add support for Nethack (via @icopp)
- Add support for Factorio (via @icopp)
- Add support for Environmental Station Alpha (via @icopp)
- Add support for Forge (via @icopp)
- Add support for Ancient Domains of Mystery (via @icopp)
- Add support for Atlantis (via @icopp)
- Add support for Adobe Lightroom CC (via @dpgowan)
- Add Support for Adobe Illustrator CC (via @dpgowan)
- Added support for GoShare (@fmartingr)

## Mackup 0.8.14

- Add support for PhpStorm 2016.1 (via @driesvints)
- Added linux support for Audacious (via @doubleloop)
- Add support for IntelliJ IDEA 2016.1 (via @jcgay)
- Removed Skype Support. See #768 (via @TCattd)
- Add support for PyCharm 5, Linux support (via @doubleloop)
- added support for pycharm 6.1 (@doubleloop)
- Added support for Drush (@penance316)
- Added support for MPS-Youtube (via @fmartingr)
- Add support for HandBrake (via @ryanjbonnell)
- Add support for HyperDock (via @leek)
- Add support for WordPress WP-CLI (via @ryanjbonnell)

## Mackup 0.8.13

- Add support for OpenEmu (via @fantattitude)
- Add .vim/plugin/settings folder (via @gmpetrov)
- Add support for Tunnelblick (via @sidick)
- Add support for Zathura (via @timidger)
- Add support for PHPStorm 10 (via @welly)
- Add support for Robomongo (via @rbartoli)
- Add support for AppCleaner (via @rbartoli)
- Add support for Doxie (via @rbartoli)
- Add support for Jumpcut (via @rbartoli)
- Add support for TotalSpaces2 (via @rbartoli)
- Add support for WebStorm 11 (via @rbartoli)
- Add support for z (via @rbartoli)
- Add support for Electrum (via @rbartoli)
- Add support for MPlayerX (via @digglife)
- Add support for Day-O (via @mateusrevoredo)
- Add support for Smooth Mouse (via @mateusrevoredo)
- Add support for MacDown (via @mateusrevoredo)
- Add support for Spotify Notifications (via @mateusrevoredo)
- Fixed Gear Player Support (via @TCattd)
- Fixed Mailplane Support (via @TCattd)
- Add support for Maid (via @zanderzhng)
- Add support for Ansible (via @mlrobinson)
- Add support for Querious (via @ryanjbonnell)
- Add support for IntelliJ IDEA 15 (via @singles)
- Removed iTerm2 support since iTerm2 overwrites the symlink (via @adamlogic)
- Add support for Rime (via @codefalling)
- Improved support for R (via @wyf88)
- Add support for Rhythmbox (via @orschiro)
- Add support for MonoDevelop (via @jamessa)
- Fixed Skype Support (via @TCattd)
- Add support for Name Mangler (via @ryanjbonnell)
- Add support for Workrave (via @doubleloop)
- Add support for gdb (via @doubleloop)
- Add support for fasd (via @doubleloop)
- Add support for doublecmd (via @doubleloop)
- Add support for BBEdit (via @ryanjbonnell)
- Add support for TextExpander (via @cjs)

## Mackup 0.8.12

- Don't fail if the file is not in the mackup home
- Verbose mode state when a link is broken
- Add support for MacDive (via @peschee)
- Added support of AppCode 3.2 (via @usami-k)
- Improved support for BetterTouchTool, excluding Sparkle data (via @kfinlay)
- Improved Ubersicht support, excluding Sparkle data (via @kfinlay)
- Add support for neovim (via @hiyer)
- Add support for Pandoc
- Add support for PhpStorm 9.5 (via @mnapoli)
- Improved support for Composer, backup ./composer/composer.json (via @mnapoli)
- Add support for Blackfire (via @mnapoli)
- Add support for liquidprompt (via @GochoMugo)
- Add support for ShowyEdge (via @zanderzhng)
- Add support for Redshift (via @orschiro)
- Add support for CopyQ (via @orschiro)

## Mackup 0.8.11

- Added support for Mailmate (via @cdransf)
- Added support for Xcode plugins (via @bartoszj)
- XDG support for app configs (via @mkwmms)

## Mackup 0.8.10

- Added support for SecureCRT (via @micate)
- Added dry-run and verbose options (via @yastero)
- Removed a git link which was overwritten by GitHub to a file

## Mackup 0.8.9

- Fixed the 'force' option (via @hiyer)

## Mackup 0.8.8

- Added support for syncing over Box (via @ninjabong)
- Added support for Photoshop CC (via @ponychicken)
- Removed problematic Lightroom support
- Improved support for ssh, excluding the credential keys (via @nkcfan)
- Added an option to not have to confirm every action (via @Timidger)
- Fixed TextMate syncing

## Mackup 0.8.7

- Add in support for yosemite for google drive (via @seanfreiburg)
- Added support for taskwarrior (via @ToostInc)
- Added support for Gear Music Player (via @TCattd)
- Added support for Dash 3 (via @Kapeli)
- Added support for Yummy FTP (via @TCattd)
- Added support for PHPStorm 9 (via @suyan)
- Added support for ShiftIt (via @hexedpackets)
- Added support for Android Studio 1.3 (via @usami-k)
- Added support for Clipy (via @usami-k)
- Added support for HyperSwitch (via @usami-k)
- Added support for Xamarin Studio 5 (via @usami-k)
- Added support for RStudio (via @kfinlay)
- Added support for iCloud as a new storage (via @jlowin)
- Allow the mackup home to be a subfolder (via @mkwmms)
- Added support for version 8 of Microsoft Remote Desktop (via @tdm00)

## Mackup 0.8.6

- Added support for PyRadio (via @joaoponceleao)
- Added support for Dropzone 3 (via @iansoper)
- Added support for Autokey (via @danielsuo)
- Added support for Docker (via @carlossg)
- Add toolchains.xml in Maven syncing (via @jcgay)
- Added support of WebStorm 10 (via @morphinewan)
- Added support of Gnome SSH Tunnel Manager (via @skyrocknroll)
- Added support for Hammerspoon (via @jkaan)
- Added support for Bitchx (via @troywilson_)
- Added support for EditorConfig (via @chadluo)
- Add com.agilebits.onepassword4.plist in 1Password (via @amatos)
- Added support for Versions (via @amatos)
- Added support for Gas Mask (via @zanderzhng)
- Removed broken support for Stickies and Z
- Add ee.clockwise.gmask.plist in Gas Mask (via @zanderzhng)
- Add configs for mpv (via @zanderzhng)
- Added support for Shimo (via @amatos)
- Added support for tvnamer (via @ronniemoore)
- Added support for Royal TSX (via @amatos)
- Added support for CotEditor (via @usami-k)
- Added support for xbindkeys (via @scottames)
- Added support for Spacemacs (via @x-ji)
- Added support for Visual Studio Code (via @luisdemanuel)
- Added support for Gradle (via @jcgay)
- Added support for Capture One (via @devnulled)
- Added support for version 3 of Mailplane (via @roderik)
- Improved Transmission support (via @TrigonaMinima)
- Added support for Nomacs (via @TrigonaMinima)
- Added support for DbVisualizer (via @ronniemoore)
- Added support for MusicBrainz Picard (via @TrigonaMinima)
- Extended KeePassX support for v2 (via @TCattd)
- Improved Mailplane 3 support (via @TCattd)

## Mackup 0.8.5

- Support for Z (via @jkaan)
- Support for GMVault (via @jkaan)
- Support for MATLAB (via @danielsuo)
- Add a --version parameter (via @Timidger)
- Use docopt for the CLI to prepare for future features
- Added support for Arm (via @bobwenx)

## Mackup 0.8.4

- Added support for PyCharm 4 (via @fcvarela)
- Added support for Popcorn Time (via @JacopKane)
- Sublime Text syncs only Packages/User directory on Linux (via @jnv)

## Mackup 0.8.3

- Remove the scripts dir from Messages syncing (@vitorgalvao)
- Added support of AppCode 3.1 (via @morphinewan)
- Added support for KeePassX (via @TCattd)
- Added support for DefaultKeyBinding in OSX (via @adamclerk and @kfinlay)
- Fix support for the Atom editor (via @damiankloip)
- Added support for HexChat (via @jubalh)
- Added support for Todo.txt CLI (via @jubalh)

## Mackup 0.8.2

- Fix: Users with a list of apps to sync were getting an error on restore or
  uninstall

## Mackup 0.8.1

- Fix: Restore and uninstall the Mackup config before any other application
  config
- PEP8 compliance

## Mackup 0.8

- Limit .gem folder backup for Ruby, including credentials file only (via
  @ashchan)
- Support for PostgreSQL (via @bashu)
- Support for consular (via @bashu)
- Support for Punto Switcher (via @bashu)
- Support for Poedit (via @bashu)
- Support for Max (via @bashu)
- Support for jrnl (via @huyhong)
- Support for XtraFinder (via @ethanl)
- Support for Rubocop (via @iainbeeston)
- Support for Terminator (via @chr1sbest)
- Support for Houdini (via @kfinlay)
- Support for IntelliJ IDEA 13 & 14 (via @dsager)
- Support for Pass (via @kykim)
- Support for Composer (via @fayland)
- Support for GHCi (via @marcosero)
- Add .gitignore (via @eyadsibai)
- Support for spectrwm (via @cnodell)
- Fixed Textual support (via @crkochan)
- Support for 1Password 4 (via @jverdeyen)
- Support for GrandTotal 3 (via @jverdeyen)
- Support for TaskPaper (via @iloveitaly)
- Support for SequelPro plist (via @iloveitaly)
- Support for Kaleidoscope (via @iloveitaly)
- Support for Stay (via @iloveitaly)
- Support for Screenhero (via @iloveitaly)
- Support for Scrivener (via @iloveitaly)
- Support for ColorSchemer Studio 2 (via @iloveitaly)
- Support for Billings Pro Server Admin (via @iloveitaly)
- Support for iStat Menus 5 (via @jverdeyen)
- Support for WebStorm 9 (via @inxilpro)
- Support for Oh My Fish (via @inxilpro)
- Support for Scroll Reverser (via @ponychicken)
- Support for JuliaLang (via @danielsuo)
- Support for OsX Stickies (via @djabbz)
- Support for Navicat Database GUI tools (via @tdm00)
- Sublime Text 3 now only syncs essential files, excluding session and cache
  folders
- Support for ProxyChains & ProxyChains NG (via @mttrb)
- Support for Maven (via @jcgay)
- Improved support for Apple ColorSync (via @devnulled)
- Support for IPython (via @nrvs)
- Support for i3 (via @akash0x53)
- Support for tint2 (via @mr-seiler)
- Support for Conky (via @mr-seiler)
- Fix: Custom app config must take precedence over stock app config (thx @Gyran
  and @jalaziz)
- Support for Ubersicht (via @kfinlay)
- Added support for npm (via @zheng1 and @jaxgeller)
- Added support for Microsoft Azure CLI (via @zheng1)
- Fix: Take into account apps specified in .mackup.cfg for the restore and
  uninstall operations
- Improvement: More explicit file paths displayed (thx @danielcompton)
- Support for Webstorm 8 (via @webpro)
- Support for dig (via @glaszig)
- Support for Copy sync engine (via @exiva)
- Improved bash support (via @pkyeck)
- Improved Python 3 support (via @dannluciano)
- Added support for VLC (via @kiliankoe)
- Added doc, ftdetect, ftplugin, indent, syntax directories to vim config
  (via @feigaochn)
- Added support of AppCode 3 (via @turygo and @dsiu)
- Feature: Display error messages in red (via @Timidger)

## Mackup 0.7.4

- Better Python packaging, deleted the half-baked binary
- Adding support for ngrok .ngrok (via @yonkeltron)
- Added support for JSHints .jshintrc
- Improved support for Slate (via @bradcerasani)
- Added support for nvpy - a Linux client for SimpleNote (via @hiyer)
- Atom now only syncs essential files, excluding compiled and cache folders
  (via @lmartins)
- Support for Artistic Style (via @feigaochn)
- Support for Tig (via @damiankloip)
- Added bundle directory to vim config (via @alanlamielle)
- Support for Prezto (via @ponceleao)
- Added support for PHPStorm 7 & 8 (via @singles)
- Added support for aria2c (via @singles)
- Added support for Magic Launch (via @ryanburnett)
- Added support for Hazel (via @ryanburnett)
- Added support for Soulver (via @ryanburnett)
- Support for newsbeuter (via @ToostInc)
- Improved support for Stata (via @kfinlay)
- Improved Messages support (via @vitorgalvao)
- Support for Seil and moved PCKeyboardHack there (via @kfinlay)
- Improved support for curl (via @nkcfan)
- Improved support for fish (via @nanoxd)
- Improved support for BibDesk (via @kfinlay)
- Support for Karabiner (via @kfinlay)
- Latex config for TextMate (via @kfinlay)
- Support for Cartographica (via @kfinlay)
- Support for Go2Shell (via @kfinlay)
- Improved support for ExpanDrive (via @kfinlay)
- Added support for Tower 2 (via @mAAdhaTTah)
- Improved support for Textual (via @oalders)

## Mackup 0.7.3

- Support for Liftoff (via @Lumde)
- Support for Sublime Text 3 in Linux (via @hiyer)
- Support for Charles (via @raylillywhite)
- Support for Keybase
- Support for MySQL (via @fayland)
- Support for Wget (via @fayland)
- Improved support for Divvy (via @oalders)
- Support for SBT (via @laughedelic)
- Imroved support for nvALT (via @aristidesfl)
- Support for Perl related configuration (via @fayland)
- Support for AusKey (via @antulik)

## Mackup 0.7.2

- Support for Atom (via @damiankloip)
- Support for RubyMine 6 (via @damiankloip)
- Support for SBCL (via @yonkeltron)
- Support for asciinema (via @yonkeltron)
- Support for AWS CLI (via @yonkeltron)
- Limit .vim folder backup for better linux support (via @Imperiopolis)
- Add a missing OmniFocus preferences file (via @sbleon)
- Support for Phoenix (via @vitorgalvao)
- Print out the moved files on uninstall

## Mackup 0.7.1

- Improved the configuration loader engine
- Added support for Processing (via @vitorgalvao)
- Improved support for launchbar and fish (via @aristidesfl)
- Support for R (via @yonkeltron)
- Error out when an absolute filepath is used in a application config

## Mackup 0.7

- Added support for Google Drive to store your files
- Added support for any directory to store your files
- Ability to customize the Mackup directory name
- Improved the test coverage

## Mackup 0.6.1

- Added support for Livestreamer (via @vitorgalvao)
- Added support for Brackets (via @vitorgalvao)
- Added a list mode to list supported apps
- Improved the help message
- Prevent Mackup to be run as a superuser
- Code cleanup

## Mackup 0.6

- Added support for custom applications
- Fixed pip support (via @lachlancooper)
- Added XChat support (via @scottydelta)
- Removing Ember support, it does not like file links
- Homebrew fixes
- Doc updates

## Mackup 0.5.9

- Added support for rTorrent (via @mgalkiewicz)
- Added support for Dolphin (via @lachlancooper)
- Improved Janus support for Vim
- Do not sync Dash Docsets anymore
- Added support for Lightroom 5 (via @Darep)
- Added support for Adobe Camera Raw (via @Darep)
- Refactored the code to prepare future modularization

## Mackup 0.5.8

- Extend Little Snitch with latest user config file (via @stechico)
- Added support to Hands Off! (via @stechico)
- Fixed GnuPG support

## Mackup 0.5.7

- Only sync the config for Bundler
- Don't sync Apple Messages attachments
- Added support for Default Folder X (via @Cottser)
- Added support for Path Finder (via @Cottser)

## Mackup 0.5.6

- Added support for LittleSnitch (via @stechio)
- Added support for OmniGraffle (via @stecico)
- Added support for SABnzbd (via @stechico)
- Added support for Skitch (via @stechico)
- Added support for FontExplorer X (via @stechico)
- Improved Transmission support (via @stechico)
- Added support for Lightroom 2, 3 and 4 (via @stechico)
- Fix Bundler’s synced dir (via @atipugin)

## Mackup 0.5.5

- Added support for Enjoyable (via @vitorgalvao)
- Added support for Deal Alert (via @vitorgalvao)
- Added support for MagicPrefs (via @vitorgalvao)
- Added support for LaunchBar (via @Cottser)
- Added support for XLD (via @vitorgalvao)
- Added support for Gmail Notifr (via @lachlancooper)
- Added support for Awareness (via @lachlancooper)
- Added support for Chicken (via @lachlancooper)
- Added support for Hexels (via @lachlancooper)
- Added support for Clementine (via @lachlancooper)
- Add support for mpd and ncmpcpp (via @zmrow)
- Improved Sublime 3 support (via @laupiFrpar)
- Added FileZilla support (via @kidh0)
- Added support for Light Table (via @vitorgalvao)

## Mackup 0.5.4

- Added support for Arara and Aspell (via @twsh)
- Removed support of OS X Services, as it does not support links
- Added support for i2cssh and iTunes Applescripts (via @jannae)
- Make slogan consistent throughout (via @Cottser)
- Added tests to cover file copying and linking (via @Cottser)
- Better Apple Messages support (via @vitorgalvao)
- Added support for Keka (via @vitorgalvao)
- Added support for Feeds (via @vitorgalvao)
- Added support for Textual (via @vitorgalvao)

## Mackup 0.5.3

- Added support for Divvy (via @saulshanabrook)
- Added support for Apple Messages (via @pzbyszynski)
- Added support for Skype (via @pzbyszynski)
- Added support for SuperDuper! (via @pzbyszynski)
- Added support for ForkLift 2 (via @pzbyszynski)
- Added support for Ember (via @pzbyszynski)
- Added support for Dash and Cyberduck (via @suprememoocow)
- Added support for Mou (via @jannae)
- Added support for PokerStars (via @vitorgalvao)

## Mackup 0.5.2

- Added support for Tower (via @MichaelRBond)
- Added support for Colloquy (via @MichaelRBond)
- Added support for Twitterrific (via @MichaelRBond)
- Mackup path in dropbox is now configurable via constant (via @MichaelRBond)
- Added support for Spectacle (via @vincecima)

## Mackup 0.5.1

- Added support for exercism (via @mwarkentin)
- Added support for Skim
- Added support for Scenario
- Added support for Ack (via @adamlogic)
- Added support for Stata and SelfControl (via @kfinlay)
- Added support for LaTeXiT (via @twsh)
- Do not link ~/Library/* files on GNU/Linux, should fix #104

## Mackup 0.5

- Added GNU/Linux support (via @flexiondotorg)
- Added the ability to explicitly list the list of applications to sync (thx
  @zuhao)
- Added support for Shuttle, the heroku-accounts plugin for Heroku, bundler,
  pry and awesome-print for Ruby (via @yabawock)
- Added support for Bash it (via @Tam-Lin)

## Mackup 0.4.4

- Conflict folder sync fix (via @ediventurin)
- Added support for PIP (via @dhellmann)
- Added support for FTP's .netrc, Chef, Pear (via @yabawock)
- Added support for Irssi (via @louisrli)
- Added support for Htop and Janus (via @walkertraylor)
- Added support for Transmit (via @dustinmm80)
- Improved Vim support (via @yabawock)

## Mackup 0.4.3

- Added support for nvALT (via @stenehall)
- Added support for Adobe Lightroom, OS X Scripts Services and Quicklook (thx
  @Tam-Lin)
- Added support for Bartender, Caffeine, CloudApp, Droplr, Fantastical, Moom,
  OmniFocus, Pastebot, PopClip, Slogger (via @ediventurin)
- Added support for ClipMenu, MenuMeters, PhpStorm 6, RubyMine 5, Spotify
  (via @hakubo)
- Added support for Concentrate (via @raylillywhite)
- Added support for BibDesk (via @twsh)

## Mackup 0.4.2

- Made a method to check if a process is running (not yet)
- Added support for Xcode (via @adeca)
- Added support for CoRD, Spark, f.lux, BetterTouchTool, BetterSnapTool and
  Coda 2 (via @TimCorcoran)
- Added support for Mailplane and Gitbox (via @THEY)

## Mackup 0.4.1

- Hotfix: Checking that a process is runnin is not working everywhere

## Mackup 0.4

- Fixed support for locked files e.g. SourceTree (via @dbingham)
- Added support for Nano (via @stechico)
- Added support for SHSH Blobs (via @stechico)
- Added support for Teamocil and Tmuxinator (via @djquan)
- Added support for Viscosity and Transmission (via @ovrtn)
- Fixed support for Sublime Text (via @nZac)
- Added a config file to not sync some user defined applications (via @nZac)

## Mackup 0.3.2

- Added support for iTerm2 (via @joshbrown)
- Added support for SourceTree (via @stechico)
- Added support for OS X's ColorSync profiles (via @stechico)
- Added support of AppCode 2 (via @MarcoSero)
- Added support of IntelliJIdea 12 (via @MarcoSero)
- Added support of RubyMine 4 (via @MarcoSero)
- Fixed a typo (via @dhellmann)
- Added support for Screen (via @dhellmann)
- Added support for PyPI (via @dhellmann)
- Added support for ExpanDrive (via @dhellmann)
- Added support for Git Hooks (via @dhellmann)

## Mackup 0.3.1

- Added support for Slate (via @stechico)
- Added support for Adium (via @stechico)
- Improved support for Mercurial (via @stechico)
- Added support for Sublime Text 3 (via @laupiFrpar)
- Added support for MPV (via @Nyx0uf)
- Added support for Ventrilo (via @stechico)
- Added support for TextMate (via @hkaju)
- Added support for Tmux, SizeUp, Quicksilver, Witch, ControlPlane, GeekTool,
  Keymo, KeyRemap4MacBook, MercuryMover, PCKeyboardHack (via @orenshk)
- Made the help screen more readable (too many supported apps)

## Mackup 0.3

- Added an uninstall mode to revert a system to its pre-Mackup state
- Added support for Byobu (via @drye)
- Added support for Fish (via @saulshanabrook)
- Improved the Vim support

## Mackup 0.2

- Added support for Emacs and XEmacs
- Added support for Zsh
- Added support for LimeChat
- Added support for Subversion (via @adamme)
- Added support for Oh My Zsh (via @adamme)
- Added support for Ruby and Rails (via @atipugin)
- Added support for Pow (via @atipugin)
- Added support for Ruby Version (via @adamstac)
- Added support for Pentadactyl (via @alanning)
- Added support for Vimperator (via @alanning)
- Improved Git support (via @atipugin)
- Improved Bash support (via @adamme)
- Doc updates

## Mackup 0.1

- Initial release<|MERGE_RESOLUTION|>--- conflicted
+++ resolved
@@ -17,12 +17,9 @@
 - Added support for Netlify (via @pgilad)
 - Added support for K9s (via @tareksamni)
 - Added support for Powerlevel10k (via @tareksamni)
-<<<<<<< HEAD
 - Updated support for aria2 (via @hongqn)
 - Update support for IntelliJ (via @scooby)
-=======
 - Added support for zoxide (via @kidonng)
->>>>>>> 8285a74f
 
 ## Mackup 0.8.29
 
