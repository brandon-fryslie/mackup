--- conflicted
+++ resolved
@@ -37,15 +37,12 @@
 - Support for OsX Stickies (via @djabbz)
 - Support for Navicat Database GUI tools (via @tdm00)
 - Sublime Text 3 now only syncs essential files, excluding session and cache folders
-<<<<<<< HEAD
 - Support for ProxyChains & ProxyChains NG (via @mttrb)
 - Support for Maven (via @jcgay)
 - Improved support for Apple ColorSync (via @devnulled)
 - Support for IPython (via @nrvs)
 - Support for i3 (via @akash0x53)
-=======
-- Support for tint2
->>>>>>> 5ec9fd39
+- Support for tint2 (via @mr-seiler)
 
 ## Mackup 0.7.4
 
