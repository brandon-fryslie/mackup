--- conflicted
+++ resolved
@@ -2,7 +2,6 @@
 
 ## WIP
 
-<<<<<<< HEAD
 - Add support for PyCharm 2016.2 (via @danielsuo)
 - Add support for Telegram for macOS (via @matti)
 - Add support for Paintbrush 2.1.2 (via @domenicbrosh)
@@ -17,9 +16,7 @@
 - Add support for KeepingYouAwake (via @zharmany)
 - Add support for Terminal (via @ryanjbonnell)
 - Add support for Sketch (via @enkia)
-=======
 - Added additional Navicat products to existing support (via @drbyte)
->>>>>>> e0cec014
 
 ## Mackup 0.8.14
 
