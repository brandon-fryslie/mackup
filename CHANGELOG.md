# Mackup Changelog

## WIP

- Added support for Docker (via @carlossg)
- Add toolchains.xml in Maven syncing (via @jcgay)
- Added support of WebStorm 10 (via @morphinewan)
- Added support of Gnome SSH Tunnel Manager (via @skyrocknroll)
- Added support for Hammerspoon (via @jkaan)
- Added support for Bitchx (via @troywilson_)
- Added support for EditorConfig (via @chadluo)
- Add com.agilebits.onepassword4.plist in 1Password (via @amatos)
- Added support for Versions (via @amatos)
- Added support for Gas Mask (via @zanderzhng)
<<<<<<< HEAD
- Removed broken support for Stickies and Z
=======
- Add ee.clockwise.gmask.plist in Gas Mask (via @zanderzhng)
- Add configs for mpv (via @zanderzhng)
>>>>>>> dcca54d1

## Mackup 0.8.5

- Support for Z (via @jkaan)
- Support for GMVault (via @jkaan)
- Support for MATLAB (via @danielsuo)
- Add a --version parameter (via @Timidger)
- Use docopt for the CLI to prepare for future features
- Added support for Arm (via @bobwenx)

## Mackup 0.8.4

- Added support for PyCharm 4 (via @fcvarela)
- Added support for Popcorn Time (via @JacopKane)
- Sublime Text syncs only Packages/User directory on Linux (via @jnv)

## Mackup 0.8.3

- Remove the scripts dir from Messages syncing (@vitorgalvao)
- Added support of AppCode 3.1 (via @morphinewan)
- Added support for KeePassX (via @TCattd)
- Added support for DefaultKeyBinding in OSX (via @adamclerk and @kfinlay)
- Fix support for the Atom editor (via @damiankloip)
- Added support for HexChat (via @jubalh)
- Added support for Todo.txt CLI (via @jubalh)

## Mackup 0.8.2

- Fix: Users with a list of apps to sync were getting an error on restore or
  uninstall

## Mackup 0.8.1

- Fix: Restore and uninstall the Mackup config before any other application
  config
- PEP8 compliance

## Mackup 0.8

- Limit .gem folder backup for Ruby, including credentials file only (via
  @ashchan)
- Support for PostgreSQL (via @bashu)
- Support for consular (via @bashu)
- Support for Punto Switcher (via @bashu)
- Support for Poedit (via @bashu)
- Support for Max (via @bashu)
- Support for jrnl (via @huyhong)
- Support for XtraFinder (via @ethanl)
- Support for Rubocop (via @iainbeeston)
- Support for Terminator (via @chr1sbest)
- Support for Houdini (via @kfinlay)
- Support for IntelliJ IDEA 13 & 14 (via @dsager)
- Support for Pass (via @kykim)
- Support for Composer (via @fayland)
- Support for GHCi (via @marcosero)
- Add .gitignore (via @eyadsibai)
- Support for spectrwm (via @cnodell)
- Fixed Textual support (via @crkochan)
- Support for 1Password 4 (via @jverdeyen)
- Support for GrandTotal 3 (via @jverdeyen)
- Support for TaskPaper (via @iloveitaly)
- Support for SequelPro plist (via @iloveitaly)
- Support for Kaleidoscope (via @iloveitaly)
- Support for Stay (via @iloveitaly)
- Support for Screenhero (via @iloveitaly)
- Support for Scrivener (via @iloveitaly)
- Support for ColorSchemer Studio 2 (via @iloveitaly)
- Support for Billings Pro Server Admin (via @iloveitaly)
- Support for iStat Menus 5 (via @jverdeyen)
- Support for WebStorm 9 (via @inxilpro)
- Support for Oh My Fish (via @inxilpro)
- Support for Scroll Reverser (via @ponychicken)
- Support for JuliaLang (via @danielsuo)
- Support for OsX Stickies (via @djabbz)
- Support for Navicat Database GUI tools (via @tdm00)
- Sublime Text 3 now only syncs essential files, excluding session and cache
  folders
- Support for ProxyChains & ProxyChains NG (via @mttrb)
- Support for Maven (via @jcgay)
- Improved support for Apple ColorSync (via @devnulled)
- Support for IPython (via @nrvs)
- Support for i3 (via @akash0x53)
- Support for tint2 (via @mr-seiler)
- Support for Conky (via @mr-seiler)
- Fix: Custom app config must take precedence over stock app config (thx @Gyran
  and @jalaziz)
- Support for Ubersicht (via @kfinlay)
- Added support for npm (via @zheng1 and @jaxgeller)
- Added support for Microsoft Azure CLI (via @zheng1)
- Fix: Take into account apps specified in .mackup.cfg for the restore and
  uninstall operations
- Improvement: More explicit file paths displayed (thx @danielcompton)
- Support for Webstorm 8 (via @webpro)
- Support for dig (via @glaszig)
- Support for Copy sync engine (via @exiva)
- Improved bash support (via @pkyeck)
- Improved Python 3 support (via @dannluciano)
- Added support for VLC (via @kiliankoe)
- Added doc, ftdetect, ftplugin, indent, syntax directories to vim config
  (via @feigaochn)
- Added support of AppCode 3 (via @turygo and @dsiu)
- Feature: Display error messages in red (via @Timidger)

## Mackup 0.7.4

- Better Python packaging, deleted the half-baked binary
- Adding support for ngrok .ngrok (via @yonkeltron)
- Added support for JSHints .jshintrc
- Improved support for Slate (via @bradcerasani)
- Added support for nvpy - a Linux client for SimpleNote (via @hiyer)
- Atom now only syncs essential files, excluding compiled and cache folders
  (via @lmartins)
- Support for Artistic Style (via @feigaochn)
- Support for Tig (via @damiankloip)
- Added bundle directory to vim config (via @alanlamielle)
- Support for Prezto (via @ponceleao)
- Added support for PHPStorm 7 & 8 (via @singles)
- Added support for aria2c (via @singles)
- Added support for Magic Launch (via @ryanburnett)
- Added support for Hazel (via @ryanburnett)
- Added support for Soulver (via @ryanburnett)
- Support for newsbeuter (via @ToostInc)
- Improved support for Stata (via @kfinlay)
- Improved Messages support (via @vitorgalvao)
- Support for Seil and moved PCKeyboardHack there (via @kfinlay)
- Improved support for curl (via @nkcfan)
- Improved support for fish (via @nanoxd)
- Improved support for BibDesk (via @kfinlay)
- Support for Karabiner (via @kfinlay)
- Latex config for TextMate (via @kfinlay)
- Support for Cartographica (via @kfinlay)
- Support for Go2Shell (via @kfinlay)
- Improved support for ExpanDrive (via @kfinlay)
- Added support for Tower 2 (via @mAAdhaTTah)
- Improved support for Textual (via @oalders)

## Mackup 0.7.3

- Support for Liftoff (via @Lumde)
- Support for Sublime Text 3 in Linux (via @hiyer)
- Support for Charles (via @raylillywhite)
- Support for Keybase
- Support for MySQL (via @fayland)
- Support for Wget (via @fayland)
- Improved support for Divvy (via @oalders)
- Support for SBT (via @laughedelic)
- Imroved support for nvALT (via @aristidesfl)
- Support for Perl related configuration (via @fayland)
- Support for AusKey (via @antulik)

## Mackup 0.7.2

- Support for Atom (via @damiankloip)
- Support for RubyMine 6 (via @damiankloip)
- Support for SBCL (via @yonkeltron)
- Support for asciinema (via @yonkeltron)
- Support for AWS CLI (via @yonkeltron)
- Limit .vim folder backup for better linux support (via @Imperiopolis)
- Add a missing OmniFocus preferences file (via @sbleon)
- Support for Phoenix (via @vitorgalvao)
- Print out the moved files on uninstall

## Mackup 0.7.1

- Improved the configuration loader engine
- Added support for Processing (via @vitorgalvao)
- Improved support for launchbar and fish (via @aristidesfl)
- Support for R (via @yonkeltron)
- Error out when an absolute filepath is used in a application config

## Mackup 0.7

- Added support for Google Drive to store your files
- Added support for any directory to store your files
- Ability to customize the Mackup directory name
- Improved the test coverage

## Mackup 0.6.1

- Added support for Livestreamer (via @vitorgalvao)
- Added support for Brackets (via @vitorgalvao)
- Added a list mode to list supported apps
- Improved the help message
- Prevent Mackup to be run as a superuser
- Code cleanup

## Mackup 0.6

- Added support for custom applications
- Fixed pip support (via @lachlancooper)
- Added XChat support (via @scottydelta)
- Removing Ember support, it does not like file links
- Homebrew fixes
- Doc updates

## Mackup 0.5.9

- Added support for rTorrent (via @mgalkiewicz)
- Added support for Dolphin (via @lachlancooper)
- Improved Janus support for Vim
- Do not sync Dash Docsets anymore
- Added support for Lightroom 5 (via @Darep)
- Added support for Adobe Camera Raw (via @Darep)
- Refactored the code to prepare future modularization

## Mackup 0.5.8

- Extend Little Snitch with latest user config file (via @stechico)
- Added support to Hands Off! (via @stechico)
- Fixed GnuPG support

## Mackup 0.5.7

- Only sync the config for Bundler
- Don't sync Apple Messages attachments
- Added support for Default Folder X (via @Cottser)
- Added support for Path Finder (via @Cottser)

## Mackup 0.5.6

- Added support for LittleSnitch (via @stechio)
- Added support for OmniGraffle (via @stecico)
- Added support for SABnzbd (via @stechico)
- Added support for Skitch (via @stechico)
- Added support for FontExplorer X (via @stechico)
- Improved Transmission support (via @stechico)
- Added support for Lightroom 2, 3 and 4 (via @stechico)
- Fix Bundler’s synced dir (via @atipugin)

## Mackup 0.5.5

- Added support for Enjoyable (via @vitorgalvao)
- Added support for Deal Alert (via @vitorgalvao)
- Added support for MagicPrefs (via @vitorgalvao)
- Added support for LaunchBar (via @Cottser)
- Added support for XLD (via @vitorgalvao)
- Added support for Gmail Notifr (via @lachlancooper)
- Added support for Awareness (via @lachlancooper)
- Added support for Chicken (via @lachlancooper)
- Added support for Hexels (via @lachlancooper)
- Added support for Clementine (via @lachlancooper)
- Add support for mpd and ncmpcpp (via @zmrow)
- Improved Sublime 3 support (via @laupiFrpar)
- Added FileZilla support (via @kidh0)
- Added support for Light Table (via @vitorgalvao)

## Mackup 0.5.4

- Added support for Arara and Aspell (via @twsh)
- Removed support of OS X Services, as it does not support links
- Added support for i2cssh and iTunes Applescripts (via @jannae)
- Make slogan consistent throughout (via @Cottser)
- Added tests to cover file copying and linking (via @Cottser)
- Better Apple Messages support (via @vitorgalvao)
- Added support for Keka (via @vitorgalvao)
- Added support for Feeds (via @vitorgalvao)
- Added support for Textual (via @vitorgalvao)

## Mackup 0.5.3

- Added support for Divvy (via @saulshanabrook)
- Added support for Apple Messages (via @pzbyszynski)
- Added support for Skype (via @pzbyszynski)
- Added support for SuperDuper! (via @pzbyszynski)
- Added support for ForkLift 2 (via @pzbyszynski)
- Added support for Ember (via @pzbyszynski)
- Added support for Dash and Cyberduck (via @suprememoocow)
- Added support for Mou (via @jannae)
- Added support for PokerStars (via @vitorgalvao)

## Mackup 0.5.2

- Added support for Tower (via @MichaelRBond)
- Added support for Colloquy (via @MichaelRBond)
- Added support for Twitterrific (via @MichaelRBond)
- Mackup path in dropbox is now configurable via constant (via @MichaelRBond)
- Added support for Spectacle (via @vincecima)

## Mackup 0.5.1

- Added support for exercism (via @mwarkentin)
- Added support for Skim
- Added support for Scenario
- Added support for Ack (via @adamlogic)
- Added support for Stata and SelfControl (via @kfinlay)
- Added support for LaTeXiT (via @twsh)
- Do not link ~/Library/* files on GNU/Linux, should fix #104

## Mackup 0.5

- Added GNU/Linux support (via @flexiondotorg)
- Added the ability to explicitly list the list of applications to sync (thx
  @zuhao)
- Added support for Shuttle, the heroku-accounts plugin for Heroku, bundler,
  pry and awesome-print for Ruby (via @yabawock)
- Added support for Bash it (via @Tam-Lin)

## Mackup 0.4.4

- Conflict folder sync fix (via @ediventurin)
- Added support for PIP (via @dhellmann)
- Added support for FTP's .netrc, Chef, Pear (via @yabawock)
- Added support for Irssi (via @louisrli)
- Added support for Htop and Janus (via @walkertraylor)
- Added support for Transmit (via @dustinmm80)
- Improved Vim support (via @yabawock)

## Mackup 0.4.3

- Added support for nvALT (via @stenehall)
- Added support for Adobe Lightroom, OS X Scripts Services and Quicklook (thx
  @Tam-Lin)
- Added support for Bartender, Caffeine, CloudApp, Droplr, Fantastical, Moom,
  OmniFocus, Pastebot, PopClip, Slogger (via @ediventurin)
- Added support for ClipMenu, MenuMeters, PhpStorm 6, RubyMine 5, Spotify
  (via @hakubo)
- Added support for Concentrate (via @raylillywhite)
- Added support for BibDesk (via @twsh)

## Mackup 0.4.2

- Made a method to check if a process is running (not yet)
- Added support for XCode (via @adeca)
- Added support for CoRD, Spark, f.lux, BetterTouchTool, BetterSnapTool and
  Coda 2 (via @TimCorcoran)
- Added support for Mailplane and Gitbox (via @THEY)

## Mackup 0.4.1

- Hotfix: Checking that a process is runnin is not working everywhere

## Mackup 0.4

- Fixed support for locked files e.g. SourceTree (via @dbingham)
- Added support for Nano (via @stechico)
- Added support for SHSH Blobs (via @stechico)
- Added support for Teamocil and Tmuxinator (via @djquan)
- Added support for Viscosity and Transmission (via @ovrtn)
- Fixed support for Sublime Text (via @nZac)
- Added a config file to not sync some user defined applications (via @nZac)

## Mackup 0.3.2

- Added support for iTerm2 (via @joshbrown)
- Added support for SourceTree (via @stechico)
- Added support for OS X's ColorSync profiles (via @stechico)
- Added support of AppCode 2 (via @MarcoSero)
- Added support of IntelliJIdea 12 (via @MarcoSero)
- Added support of RubyMine 4 (via @MarcoSero)
- Fixed a typo (via @dhellmann)
- Added support for Screen (via @dhellmann)
- Added support for PyPI (via @dhellmann)
- Added support for ExpanDrive (via @dhellmann)
- Added support for Git Hooks (via @dhellmann)

## Mackup 0.3.1

- Added support for Slate (via @stechico)
- Added support for Adium (via @stechico)
- Improved support for Mercurial (via @stechico)
- Added support for Sublime Text 3 (via @laupiFrpar)
- Added support for MPV (via @Nyx0uf)
- Added support for Ventrilo (via @stechico)
- Added support for TextMate (via @hkaju)
- Added support for Tmux, SizeUp, Quicksilver, Witch, ControlPlane, GeekTool,
  Keymo, KeyRemap4MacBook, MercuryMover, PCKeyboardHack (via @orenshk)
- Made the help screen more readable (too many supported apps)

## Mackup 0.3

- Added an uninstall mode to revert a system to its pre-Mackup state
- Added support for Byobu (via @drye)
- Added support for Fish (via @saulshanabrook)
- Improved the Vim support

## Mackup 0.2

- Added support for Emacs and XEmacs
- Added support for Zsh
- Added support for LimeChat
- Added support for Subversion (via @adamme)
- Added support for Oh My Zsh (via @adamme)
- Added support for Ruby and Rails (via @atipugin)
- Added support for Pow (via @atipugin)
- Added support for Ruby Version (via @adamstac)
- Added support for Pentadactyl (via @alanning)
- Added support for Vimperator (via @alanning)
- Improved Git support (via @atipugin)
- Improved Bash support (via @adamme)
- Doc updates

## Mackup 0.1

- Initial release<|MERGE_RESOLUTION|>--- conflicted
+++ resolved
@@ -12,12 +12,9 @@
 - Add com.agilebits.onepassword4.plist in 1Password (via @amatos)
 - Added support for Versions (via @amatos)
 - Added support for Gas Mask (via @zanderzhng)
-<<<<<<< HEAD
 - Removed broken support for Stickies and Z
-=======
 - Add ee.clockwise.gmask.plist in Gas Mask (via @zanderzhng)
 - Add configs for mpv (via @zanderzhng)
->>>>>>> dcca54d1
 
 ## Mackup 0.8.5
 
