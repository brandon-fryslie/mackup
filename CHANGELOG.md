--- conflicted
+++ resolved
@@ -5,12 +5,9 @@
 - Support for Sublime Text 3 in Linux (thx @hiyer)
 - Support for Charles (via @raylillywhite)
 - Support for Keybase
-<<<<<<< HEAD
 - Support for MySQL (via @fayland)
 - Support for Wget (via @fayland)
-=======
 - More support for Divvy (via @oalders)
->>>>>>> 7d5bd96a
 
 ## Mackup 0.7.2
 
