<<<<<<< HEAD
=======
- Added support for OmniGraffle (@stecico)

>>>>>>> 293b387f
# Mackup Changelog

## WIP

- Added support for LittleSnitch (thx @stechio)

## Mackup 0.5.5

- Added support for Enjoyable (thx @vitorgalvao)
- Added support for Deal Alert (thx @vitorgalvao)
- Added support for MagicPrefs (thx @vitorgalvao)
- Added support for LaunchBar (thx @Cottser)
- Added support for XLD (thx @vitorgalvao)
- Added support for Gmail Notifr (thx @lachlancooper)
- Added support for Awareness (thx @lachlancooper)
- Added support for Chicken (thx @lachlancooper)
- Added support for Hexels (thx @lachlancooper)
- Added support for Clementine (thx @lachlancooper)
- Add support for mpd and ncmpcpp (thx @zmrow)
- Improved Sublime 3 support (thx @laupiFrpar)
- Added FileZilla support (thx @kidh0)
- Added support for Light Table (thx @vitorgalvao)

## Mackup 0.5.4

- Added support for Arara and Aspell (thx @twsh)
- Removed support of OS X Services, as it does not support links
- Added support for i2cssh and iTunes Applescripts (thx @jannae)
- Make slogan consistent throughout (thx @Cottser)
- Added tests to cover file copying and linking (thx @Cottser)
- Better Apple Messages support (thx @vitorgalvao)
- Added support for Keka (thx @vitorgalvao)
- Added support for Feeds (thx @vitorgalvao)
- Added support for Textual (thx @vitorgalvao)

## Mackup 0.5.3

- Added support for Divvy (thx @saulshanabrook)
- Added support for Apple Messages (thx @pzbyszynski)
- Added support for Skype (thx @pzbyszynski)
- Added support for SuperDuper! (thx @pzbyszynski)
- Added support for ForkLift 2 (thx @pzbyszynski)
- Added support for Ember (thx @pzbyszynski)
- Added support for Dash and Cyberduck (thx @suprememoocow)
- Added support for Mou (thx @jannae)
- Added support for PokerStars (thx @vitorgalvao)

## Mackup 0.5.2

- Added support for Tower (thx @MichaelRBond)
- Added support for Colloquy (thx @MichaelRBond)
- Added support for Twitterrific (thx @MichaelRBond)
- Mackup path in dropbox is now configurable via constant (thx @MichaelRBond)
- Added support for Spectacle (thx @vincecima)

## Mackup 0.5.1

- Added support for exercism (thx @mwarkentin)
- Added support for Skim
- Added support for Scenario
- Added support for Ack (thx @adamlogic)
- Added support for Stata and SelfControl (thx @kfinlay)
- Added support for LaTeXiT (thx @twsh)
- Do not link ~/Library/* files on GNU/Linux, should fix #104

## Mackup 0.5

- Added GNU/Linux support (thx @flexiondotorg)
- Added the ability to explicitly list the list of applications to sync (thx
  @zuhao)
- Added support for Shuttle, the heroku-accounts plugin for Heroku, bundler, pry
  and awesome-print for Ruby (thx @yabawock)
- Added support for Bash it (thx @Tam-Lin)

## Mackup 0.4.4

- Conflict folder sync fix (thx @ediventurin)
- Added support for PIP (thx @dhellmann)
- Added support for FTP's .netrc, Chef, Pear (thx @yabawock)
- Added support for Irssi (thx @louisrli)
- Added support for Htop and Janus (thx @walkertraylor)
- Added support for Transmit (thx @dustinmm80)
- Improved Vim support (thx @yabawock)

## Mackup 0.4.3

- Added support for nvALT (thx @stenehall)
- Added support for Adobe Lightroom, OS X Scripts Services and Quicklook (thx
  @Tam-Lin)
- Added support for Bartender, Caffeine, CloudApp, Droplr, Fantastical, Moom,
  OmniFocus, Pastebot, PopClip, Slogger (thx @ediventurin)
- Added support for ClipMenu, MenuMeters, PhpStorm 6, RubyMine 5, Spotify
  (thx @hakubo)
- Added support for Concentrate (thx @raylillywhite)
- Added support for BibDesk (thx @twsh)

## Mackup 0.4.2

- Made a method to check if a process is running (not yet)
- Added support for XCode (thx @adeca)
- Added support for CoRD, Spark, f.lux, BetterTouchTool, BetterSnapTool and
  Coda 2 (thx @TimCorcoran)
- Added support for Mailplane and Gitbox (thx @THEY)

## Mackup 0.4.1

- Hotfix: Checking that a process is runnin is not working everywhere

## Mackup 0.4

- Fixed support for locked files e.g. SourceTree (thx @dbingham)
- Added support for Nano (thx @stechico)
- Added support for SHSH Blobs (thx @stechico)
- Added support for Teamocil and Tmuxinator (thx @djquan)
- Added support for Viscosity and Transmission (thx @ovrtn)
- Fixed support for Sublime Text (thx @nZac)
- Added a config file to not sync some user defined applications (thx @nZac)

## Mackup 0.3.2

- Added support for iTerm2 (thx @joshbrown)
- Added support for SourceTree (thx @stechico)
- Added support for OS X's ColorSync profiles (thx @stechico)
- Added support of AppCode 2 (thx @MarcoSero)
- Added support of IntelliJIdea 12 (thx @MarcoSero)
- Added support of RubyMine 4 (thx @MarcoSero)
- Fixed a typo (thx @dhellmann)
- Added support for Screen (thx @dhellmann)
- Added support for PyPI (thx @dhellmann)
- Added support for ExpanDrive (thx @dhellmann)
- Added support for Git Hooks (thx @dhellmann)

## Mackup 0.3.1

- Added support for Slate (thx @stechico)
- Added support for Adium (thx @stechico)
- Improved support for Mercurial (thx @stechico)
- Added support for Sublime Text 3 (thx @laupiFrpar)
- Added support for MPV (thx @Nyx0uf)
- Added support for Ventrilo (thx @stechico)
- Added support for TextMate (thx @hkaju)
- Added support for Tmux, SizeUp, Quicksilver, Witch, ControlPlane, GeekTool,
  Keymo, KeyRemap4MacBook, MercuryMover, PCKeyboardHack (thx @orenshk)
- Made the help screen more readable (too many supported apps)

## Mackup 0.3

- Added an uninstall mode to revert a system to its pre-Mackup state
- Added support for Byobu (thx @drye)
- Added support for Fish (thx @saulshanabrook)
- Improved the Vim support

## Mackup 0.2

- Added support for Emacs and XEmacs
- Added support for Zsh
- Added support for LimeChat
- Added support for Subversion (thx @adamme)
- Added support for Oh My Zsh (thx @adamme)
- Added support for Ruby and Rails (thx @atipugin)
- Added support for Pow (thx @atipugin)
- Added support for Ruby Version (thx @adamstac)
- Added support for Pentadactyl (thx @alanning)
- Added support for Vimperator (thx @alanning)
- Improved Git support (thx @atipugin)
- Improved Bash support (thx @adamme)
- Doc updates

## Mackup 0.1

- Initial release<|MERGE_RESOLUTION|>--- conflicted
+++ resolved
@@ -1,13 +1,9 @@
-<<<<<<< HEAD
-=======
-- Added support for OmniGraffle (@stecico)
-
->>>>>>> 293b387f
 # Mackup Changelog
 
 ## WIP
 
 - Added support for LittleSnitch (thx @stechio)
+- Added support for OmniGraffle (thx @stecico)
 
 ## Mackup 0.5.5
 
