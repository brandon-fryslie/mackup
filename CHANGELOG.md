# Mackup Changelog

## WIP

- Support for jrnl (via @huyhong)
- Support for Rubocop (via @iainbeeston)
- Support for Terminator (via @chr1sbest)
- Support for Houdini (via @kfinlay)
- Support for IntelliJ IDEA 13 & 14 (via @dsager)
- Support for Pass (via @kykim)
- Support for Composer (via @fayland)
- Support for GHCi (via @marcosero)
- Add .gitignore (via @eyadsibai)
- Support for spectrwm (via @cnodell)
- Fixed Textual support (via @crkochan)
- Support for 1Password 4 (via @jverdeyen)
- Support for GrandTotal 3 (via @jverdeyen)
- Support for TaskPaper (via @iloveitaly)
- Support for SequelPro plist (via @iloveitaly)
- Support for Kaleidoscope (via @iloveitaly)
- Support for Stay (via @iloveitaly)
- Support for Screenhero (via @iloveitaly)
- Support for Scrivener (via @iloveitaly)
- Support for ColorSchemer Studio 2 (via @iloveitaly)
- Support for Billings Pro Server Admin (via @iloveitaly)
- Support for iStat Menus 5 (via @jverdeyen)
- Support for WebStorm 9 (via @inxilpro)
- Support for Oh My Fish (via @inxilpro)
- Support for Scroll Reverser (via @ponychicken)
- Support for JuliaLang (via @danielsuo)
- Support for OsX Stickies (via @djabbz)
<<<<<<< HEAD
- Support for Navicat Database GUI tools (via @tdm00)

=======
- Sublime Text 3 now only syncs essential files, excluding session and cache folders
>>>>>>> 951ef74d

## Mackup 0.7.4

- Better Python packaging, deleted the half-baked binary
- Adding support for ngrok .ngrok (via @yonkeltron)
- Added support for JSHints .jshintrc
- Improved support for Slate (via @bradcerasani)
- Added support for nvpy - a Linux client for SimpleNote (via @hiyer)
- Atom now only syncs essential files, excluding compiled and cache folders (via @lmartins)
- Support for Artistic Style (via @feigaochn)
- Support for Tig (via @damiankloip)
- Added bundle directory to vim config (via @alanlamielle)
- Support for Prezto (via @ponceleao)
- Added support for PHPStorm 7 & 8 (via @singles)
- Added support for aria2c (via @singles)
- Added support for Magic Launch (via @ryanburnett)
- Added support for Hazel (via @ryanburnett)
- Added support for Soulver (via @ryanburnett)
- Support for newsbeuter (via @ToostInc)
- Improved support for Stata (via @kfinlay)
- Improved Messages support (via @vitorgalvao)
- Support for Seil and moved PCKeyboardHack there (via @kfinlay)
- Improved support for curl (via @nkcfan)
- Improved support for fish (via @nanoxd)
- Improved support for BibDesk (via @kfinlay)
- Support for Karabiner (via @kfinlay)
- Latex config for TextMate (via @kfinlay)
- Support for Cartographica (via @kfinlay)
- Support for Go2Shell (via @kfinlay)
- Improved support for ExpanDrive (via @kfinlay)
- Added support for Tower 2 (via @mAAdhaTTah)
- Improved support for Textual (via @oalders)

## Mackup 0.7.3

- Support for Liftoff (via @Lumde)
- Support for Sublime Text 3 in Linux (via @hiyer)
- Support for Charles (via @raylillywhite)
- Support for Keybase
- Support for MySQL (via @fayland)
- Support for Wget (via @fayland)
- Improved support for Divvy (via @oalders)
- Support for SBT (via @laughedelic)
- Imroved support for nvALT (via @aristidesfl)
- Support for Perl related configuration (via @fayland)
- Support for AusKey (via @antulik)

## Mackup 0.7.2

- Support for Atom (via @damiankloip)
- Support for RubyMine 6 (via @damiankloip)
- Support for SBCL (via @yonkeltron)
- Support for asciinema (via @yonkeltron)
- Support for AWS CLI (via @yonkeltron)
- Limit .vim folder backup for better linux support (via @Imperiopolis)
- Add a missing OmniFocus preferences file (via @sbleon)
- Support for Phoenix (via @vitorgalvao)
- Print out the moved files on uninstall

## Mackup 0.7.1

- Improved the configuration loader engine
- Added support for Processing (via @vitorgalvao)
- Improved support for launchbar and fish (via @aristidesfl)
- Support for R (via @yonkeltron)
- Error out when an absolute filepath is used in a application config

## Mackup 0.7

- Added support for Google Drive to store your files
- Added support for any directory to store your files
- Ability to customize the Mackup directory name
- Improved the test coverage

## Mackup 0.6.1

- Added support for Livestreamer (via @vitorgalvao)
- Added support for Brackets (via @vitorgalvao)
- Added a list mode to list supported apps
- Improved the help message
- Prevent Mackup to be run as a superuser
- Code cleanup

## Mackup 0.6

- Added support for custom applications
- Fixed pip support (via @lachlancooper)
- Added XChat support (via @scottydelta)
- Removing Ember support, it does not like file links
- Homebrew fixes
- Doc updates

## Mackup 0.5.9

- Added support for rTorrent (via @mgalkiewicz)
- Added support for Dolphin (via @lachlancooper)
- Improved Janus support for Vim
- Do not sync Dash Docsets anymore
- Added support for Lightroom 5 (via @Darep)
- Added support for Adobe Camera Raw (via @Darep)
- Refactored the code to prepare future modularization

## Mackup 0.5.8

- Extend Little Snitch with latest user config file (via @stechico)
- Added support to Hands Off! (via @stechico)
- Fixed GnuPG support

## Mackup 0.5.7

- Only sync the config for Bundler
- Don't sync Apple Messages attachments
- Added support for Default Folder X (via @Cottser)
- Added support for Path Finder (via @Cottser)

## Mackup 0.5.6

- Added support for LittleSnitch (via @stechio)
- Added support for OmniGraffle (via @stecico)
- Added support for SABnzbd (via @stechico)
- Added support for Skitch (via @stechico)
- Added support for FontExplorer X (via @stechico)
- Improved Transmission support (via @stechico)
- Added support for Lightroom 2, 3 and 4 (via @stechico)
- Fix Bundler’s synced dir (via @atipugin)

## Mackup 0.5.5

- Added support for Enjoyable (via @vitorgalvao)
- Added support for Deal Alert (via @vitorgalvao)
- Added support for MagicPrefs (via @vitorgalvao)
- Added support for LaunchBar (via @Cottser)
- Added support for XLD (via @vitorgalvao)
- Added support for Gmail Notifr (via @lachlancooper)
- Added support for Awareness (via @lachlancooper)
- Added support for Chicken (via @lachlancooper)
- Added support for Hexels (via @lachlancooper)
- Added support for Clementine (via @lachlancooper)
- Add support for mpd and ncmpcpp (via @zmrow)
- Improved Sublime 3 support (via @laupiFrpar)
- Added FileZilla support (via @kidh0)
- Added support for Light Table (via @vitorgalvao)

## Mackup 0.5.4

- Added support for Arara and Aspell (via @twsh)
- Removed support of OS X Services, as it does not support links
- Added support for i2cssh and iTunes Applescripts (via @jannae)
- Make slogan consistent throughout (via @Cottser)
- Added tests to cover file copying and linking (via @Cottser)
- Better Apple Messages support (via @vitorgalvao)
- Added support for Keka (via @vitorgalvao)
- Added support for Feeds (via @vitorgalvao)
- Added support for Textual (via @vitorgalvao)

## Mackup 0.5.3

- Added support for Divvy (via @saulshanabrook)
- Added support for Apple Messages (via @pzbyszynski)
- Added support for Skype (via @pzbyszynski)
- Added support for SuperDuper! (via @pzbyszynski)
- Added support for ForkLift 2 (via @pzbyszynski)
- Added support for Ember (via @pzbyszynski)
- Added support for Dash and Cyberduck (via @suprememoocow)
- Added support for Mou (via @jannae)
- Added support for PokerStars (via @vitorgalvao)

## Mackup 0.5.2

- Added support for Tower (via @MichaelRBond)
- Added support for Colloquy (via @MichaelRBond)
- Added support for Twitterrific (via @MichaelRBond)
- Mackup path in dropbox is now configurable via constant (via @MichaelRBond)
- Added support for Spectacle (via @vincecima)

## Mackup 0.5.1

- Added support for exercism (via @mwarkentin)
- Added support for Skim
- Added support for Scenario
- Added support for Ack (via @adamlogic)
- Added support for Stata and SelfControl (via @kfinlay)
- Added support for LaTeXiT (via @twsh)
- Do not link ~/Library/* files on GNU/Linux, should fix #104

## Mackup 0.5

- Added GNU/Linux support (via @flexiondotorg)
- Added the ability to explicitly list the list of applications to sync (thx
  @zuhao)
- Added support for Shuttle, the heroku-accounts plugin for Heroku, bundler,
  pry and awesome-print for Ruby (via @yabawock)
- Added support for Bash it (via @Tam-Lin)

## Mackup 0.4.4

- Conflict folder sync fix (via @ediventurin)
- Added support for PIP (via @dhellmann)
- Added support for FTP's .netrc, Chef, Pear (via @yabawock)
- Added support for Irssi (via @louisrli)
- Added support for Htop and Janus (via @walkertraylor)
- Added support for Transmit (via @dustinmm80)
- Improved Vim support (via @yabawock)

## Mackup 0.4.3

- Added support for nvALT (via @stenehall)
- Added support for Adobe Lightroom, OS X Scripts Services and Quicklook (thx
  @Tam-Lin)
- Added support for Bartender, Caffeine, CloudApp, Droplr, Fantastical, Moom,
  OmniFocus, Pastebot, PopClip, Slogger (via @ediventurin)
- Added support for ClipMenu, MenuMeters, PhpStorm 6, RubyMine 5, Spotify
  (via @hakubo)
- Added support for Concentrate (via @raylillywhite)
- Added support for BibDesk (via @twsh)

## Mackup 0.4.2

- Made a method to check if a process is running (not yet)
- Added support for XCode (via @adeca)
- Added support for CoRD, Spark, f.lux, BetterTouchTool, BetterSnapTool and
  Coda 2 (via @TimCorcoran)
- Added support for Mailplane and Gitbox (via @THEY)

## Mackup 0.4.1

- Hotfix: Checking that a process is runnin is not working everywhere

## Mackup 0.4

- Fixed support for locked files e.g. SourceTree (via @dbingham)
- Added support for Nano (via @stechico)
- Added support for SHSH Blobs (via @stechico)
- Added support for Teamocil and Tmuxinator (via @djquan)
- Added support for Viscosity and Transmission (via @ovrtn)
- Fixed support for Sublime Text (via @nZac)
- Added a config file to not sync some user defined applications (via @nZac)

## Mackup 0.3.2

- Added support for iTerm2 (via @joshbrown)
- Added support for SourceTree (via @stechico)
- Added support for OS X's ColorSync profiles (via @stechico)
- Added support of AppCode 2 (via @MarcoSero)
- Added support of IntelliJIdea 12 (via @MarcoSero)
- Added support of RubyMine 4 (via @MarcoSero)
- Fixed a typo (via @dhellmann)
- Added support for Screen (via @dhellmann)
- Added support for PyPI (via @dhellmann)
- Added support for ExpanDrive (via @dhellmann)
- Added support for Git Hooks (via @dhellmann)

## Mackup 0.3.1

- Added support for Slate (via @stechico)
- Added support for Adium (via @stechico)
- Improved support for Mercurial (via @stechico)
- Added support for Sublime Text 3 (via @laupiFrpar)
- Added support for MPV (via @Nyx0uf)
- Added support for Ventrilo (via @stechico)
- Added support for TextMate (via @hkaju)
- Added support for Tmux, SizeUp, Quicksilver, Witch, ControlPlane, GeekTool,
  Keymo, KeyRemap4MacBook, MercuryMover, PCKeyboardHack (via @orenshk)
- Made the help screen more readable (too many supported apps)

## Mackup 0.3

- Added an uninstall mode to revert a system to its pre-Mackup state
- Added support for Byobu (via @drye)
- Added support for Fish (via @saulshanabrook)
- Improved the Vim support

## Mackup 0.2

- Added support for Emacs and XEmacs
- Added support for Zsh
- Added support for LimeChat
- Added support for Subversion (via @adamme)
- Added support for Oh My Zsh (via @adamme)
- Added support for Ruby and Rails (via @atipugin)
- Added support for Pow (via @atipugin)
- Added support for Ruby Version (via @adamstac)
- Added support for Pentadactyl (via @alanning)
- Added support for Vimperator (via @alanning)
- Improved Git support (via @atipugin)
- Improved Bash support (via @adamme)
- Doc updates

## Mackup 0.1

- Initial release<|MERGE_RESOLUTION|>--- conflicted
+++ resolved
@@ -29,12 +29,8 @@
 - Support for Scroll Reverser (via @ponychicken)
 - Support for JuliaLang (via @danielsuo)
 - Support for OsX Stickies (via @djabbz)
-<<<<<<< HEAD
 - Support for Navicat Database GUI tools (via @tdm00)
-
-=======
 - Sublime Text 3 now only syncs essential files, excluding session and cache folders
->>>>>>> 951ef74d
 
 ## Mackup 0.7.4
 
