--- conflicted
+++ resolved
@@ -10,11 +10,8 @@
 - Add support for WebStorm 11 (via @rbartoli)
 - Add support for z (via @rbartoli)
 - Add support for Electrum (via @rbartoli)
-<<<<<<< HEAD
 - Fixed Gear Player Support (via @TCattd)
-=======
 - Fixed Mailplane Support (via @TCattd)
->>>>>>> 6e8f5264
 
 ## Mackup 0.8.12
 
