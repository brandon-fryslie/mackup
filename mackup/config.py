"""Package used to manage the .mackup.cfg config file."""

import os
import os.path
import sys

from .constants import (MACKUP_BACKUP_PATH,
                        MACKUP_CONFIG_FILE,
                        ENGINE_DROPBOX,
                        ENGINE_GDRIVE,
                        ENGINE_COPY,
<<<<<<< HEAD
                        ENGINE_ICLOUD,
=======
                        ENGINE_BOX,
>>>>>>> 4f4aeddf
                        ENGINE_FS)

from .utils import (error,
                    get_dropbox_folder_location,
                    get_copy_folder_location,
                    get_google_drive_folder_location,
<<<<<<< HEAD
                    get_icloud_folder_location)
=======
                    get_box_folder_location)
>>>>>>> 4f4aeddf
try:
    import configparser
except ImportError:
    import ConfigParser as configparser


class Config(object):

    """The Mackup Config class."""

    def __init__(self, filename=None):
        """
        Create a Config instance.

        Args:
            filename (str): Optional filename of the config file. If empty,
                            defaults to MACKUP_CONFIG_FILE
        """
        assert isinstance(filename, str) or filename is None

        # Initialize the parser
        self._parser = self._setup_parser(filename)

        # Do we have an old config file ?
        self._warn_on_old_config()

        # Get the storage engine
        self._engine = self._parse_engine()

        # Get the path where the Mackup folder is
        self._path = self._parse_path()

        # Get the directory replacing 'Mackup', if any
        self._directory = self._parse_directory()

        # Get the list of apps to ignore
        self._apps_to_ignore = self._parse_apps_to_ignore()

        # Get the list of apps to allow
        self._apps_to_sync = self._parse_apps_to_sync()

    @property
    def engine(self):
        """
        The engine used by the storage.

<<<<<<< HEAD
        ENGINE_DROPBOX, ENGINE_GDRIVE, ENGINE_COPY, ENGINE_ICLOUD or ENGINE_FS.
=======
        ENGINE_DROPBOX, ENGINE_GDRIVE, ENGINE_COPY, ENGINE_BOX or ENGINE_FS.
>>>>>>> 4f4aeddf

        Returns:
            str
        """
        return str(self._engine)

    @property
    def path(self):
        """
        Path to the Mackup configuration files.

        The path to the directory where Mackup is gonna create and store his
        directory.

        Returns:
            str
        """
        return str(self._path)

    @property
    def directory(self):
        """
        The name of the Mackup directory, named Mackup by default.

        Returns:
            str
        """
        return str(self._directory)

    @property
    def fullpath(self):
        """
        Full path to the Mackup configuration files.

        The full path to the directory when Mackup is storing the configuration
        files.

        Returns:
            str
        """
        return str(os.path.join(self.path, self.directory))

    @property
    def apps_to_ignore(self):
        """
        Get the list of applications ignored in the config file.

        Returns:
            set. Set of application names to ignore, lowercase
        """
        return set(self._apps_to_ignore)

    @property
    def apps_to_sync(self):
        """
        Get the list of applications allowed in the config file.

        Returns:
            set. Set of application names to allow, lowercase
        """
        return set(self._apps_to_sync)

    def _setup_parser(self, filename=None):
        """
        Configure the ConfigParser instance the way we want it.

        Args:
            filename (str) or None

        Returns:
            SafeConfigParser
        """
        assert isinstance(filename, str) or filename is None

        # If we are not overriding the config filename
        if not filename:
            filename = MACKUP_CONFIG_FILE

        parser = configparser.SafeConfigParser(allow_no_value=True)
        parser.read(os.path.join(os.path.join(os.environ['HOME'], filename)))

        return parser

    def _warn_on_old_config(self):
        """Warn the user if an old config format is detected."""
        # Is an old setion is in the config file ?
        old_sections = ['Allowed Applications', 'Ignored Applications']
        for old_section in old_sections:
            if self._parser.has_section(old_section):
                error("Old config file detected. Aborting.\n"
                      "\n"
                      "An old section (e.g. [Allowed Applications]"
                      " or [Ignored Applications] has been detected"
                      " in your {} file.\n"
                      "I'd rather do nothing than do something you"
                      " do not want me to do.\n"
                      "\n"
                      "Please read the up to date documentation on"
                      " <https://github.com/lra/mackup> and migrate"
                      " your configuration file."
                      .format(MACKUP_CONFIG_FILE))

    def _parse_engine(self):
        """
        Parse the storage engine in the config.

        Returns:
            str
        """
        if self._parser.has_option('storage', 'engine'):
            engine = str(self._parser.get('storage', 'engine'))
        else:
            engine = ENGINE_DROPBOX

        assert isinstance(engine, str)

        if engine not in [ENGINE_DROPBOX,
                          ENGINE_GDRIVE,
                          ENGINE_COPY,
<<<<<<< HEAD
                          ENGINE_ICLOUD,
=======
                          ENGINE_BOX,
>>>>>>> 4f4aeddf
                          ENGINE_FS]:
            raise ConfigError('Unknown storage engine: {}'.format(engine))

        return str(engine)

    def _parse_path(self):
        """
        Parse the storage path in the config.

        Returns:
            str
        """
        if self.engine == ENGINE_DROPBOX:
            path = get_dropbox_folder_location()
        elif self.engine == ENGINE_GDRIVE:
            path = get_google_drive_folder_location()
        elif self.engine == ENGINE_COPY:
            path = get_copy_folder_location()
<<<<<<< HEAD
        elif self.engine == ENGINE_ICLOUD:
            path = get_icloud_folder_location()
=======
        elif self.engine == ENGINE_BOX:
            path = get_box_folder_location()
>>>>>>> 4f4aeddf
        elif self.engine == ENGINE_FS:
            if self._parser.has_option('storage', 'path'):
                cfg_path = self._parser.get('storage', 'path')
                path = os.path.join(os.environ['HOME'], cfg_path)
            else:
                raise ConfigError("The required 'path' can't be found while"
                                  " the 'file_system' engine is used.")

        # Python 2 and python 3 byte strings are different.
        if sys.version_info[0] < 3:
            path = str(path)
        else:
            path = path.decode("utf-8")

        return path

    def _parse_directory(self):
        """
        Parse the storage directory in the config.

        Returns:
            str
        """
        if self._parser.has_option('storage', 'directory'):
            directory = self._parser.get('storage', 'directory')
        else:
            directory = MACKUP_BACKUP_PATH

        return str(directory)

    def _parse_apps_to_ignore(self):
        """
        Parse the applications to ignore in the config.

        Returns:
            set
        """
        # We ignore nothing by default
        apps_to_ignore = set()

        # Is the "[applications_to_ignore]" in the cfg file ?
        section_title = 'applications_to_ignore'
        if self._parser.has_section(section_title):
            apps_to_ignore = set(self._parser.options(section_title))

        return apps_to_ignore

    def _parse_apps_to_sync(self):
        """
        Parse the applications to backup in the config.

        Returns:
            set
        """
        # We allow nothing by default
        apps_to_sync = set()

        # Is the "[applications_to_sync]" section in the cfg file ?
        section_title = 'applications_to_sync'
        if self._parser.has_section(section_title):
            apps_to_sync = set(self._parser.options(section_title))

        return apps_to_sync


class ConfigError(Exception):

    """Exception used for handle errors in the configuration."""

    pass<|MERGE_RESOLUTION|>--- conflicted
+++ resolved
@@ -9,22 +9,16 @@
                         ENGINE_DROPBOX,
                         ENGINE_GDRIVE,
                         ENGINE_COPY,
-<<<<<<< HEAD
                         ENGINE_ICLOUD,
-=======
                         ENGINE_BOX,
->>>>>>> 4f4aeddf
                         ENGINE_FS)
 
 from .utils import (error,
                     get_dropbox_folder_location,
                     get_copy_folder_location,
                     get_google_drive_folder_location,
-<<<<<<< HEAD
-                    get_icloud_folder_location)
-=======
+                    get_icloud_folder_location,
                     get_box_folder_location)
->>>>>>> 4f4aeddf
 try:
     import configparser
 except ImportError:
@@ -71,11 +65,8 @@
         """
         The engine used by the storage.
 
-<<<<<<< HEAD
-        ENGINE_DROPBOX, ENGINE_GDRIVE, ENGINE_COPY, ENGINE_ICLOUD or ENGINE_FS.
-=======
-        ENGINE_DROPBOX, ENGINE_GDRIVE, ENGINE_COPY, ENGINE_BOX or ENGINE_FS.
->>>>>>> 4f4aeddf
+        ENGINE_DROPBOX, ENGINE_GDRIVE, ENGINE_COPY, ENGINE_ICLOUD, ENGINE_BOX
+        or ENGINE_FS.
 
         Returns:
             str
@@ -195,11 +186,8 @@
         if engine not in [ENGINE_DROPBOX,
                           ENGINE_GDRIVE,
                           ENGINE_COPY,
-<<<<<<< HEAD
                           ENGINE_ICLOUD,
-=======
                           ENGINE_BOX,
->>>>>>> 4f4aeddf
                           ENGINE_FS]:
             raise ConfigError('Unknown storage engine: {}'.format(engine))
 
@@ -218,13 +206,10 @@
             path = get_google_drive_folder_location()
         elif self.engine == ENGINE_COPY:
             path = get_copy_folder_location()
-<<<<<<< HEAD
         elif self.engine == ENGINE_ICLOUD:
             path = get_icloud_folder_location()
-=======
         elif self.engine == ENGINE_BOX:
             path = get_box_folder_location()
->>>>>>> 4f4aeddf
         elif self.engine == ENGINE_FS:
             if self._parser.has_option('storage', 'path'):
                 cfg_path = self._parser.get('storage', 'path')
