#!/usr/bin/env python
"""
Keep you Mac application settings in sync

Copyright (C) 2013 Laurent Raufaste <http://glop.org/>

This program is free software: you can redistribute it and/or modify
it under the terms of the GNU General Public License as published by
the Free Software Foundation, either version 3 of the License, or
(at your option) any later version.

This program is distributed in the hope that it will be useful,
but WITHOUT ANY WARRANTY; without even the implied warranty of
MERCHANTABILITY or FITNESS FOR A PARTICULAR PURPOSE.  See the
GNU General Public License for more details.

You should have received a copy of the GNU General Public License
along with this program.  If not, see <http://www.gnu.org/licenses/>.
"""

###########
# Imports #
###########


import argparse
import base64
import os.path
import shutil
import stat
import sys
import tempfile


#################
# Configuration #
#################

# Applications supported
# Format:
# Application Name: List of files (absolute path from the user's home)

SUPPORTED_APPS = {
    'Bash': ['.bash_aliases',
             '.bash_logout',
             '.bashrc',
             '.profile',
             '.bash_profile',
             '.inputrc'],

    'Boto': ['.boto'],

    'Emacs': ['.emacs',
              '.emacs.d'],

    'Git': ['.gitconfig',
            '.gitignore_global'],

    'GnuPG': ['.gnupg'],

    'LimeChat': ['Library/Preferences/net.limechat.LimeChat-AppStore.plist'],

    'MacOSX': ['.MacOSX'],

    'Mercurial': ['.hgrc'],

<<<<<<< HEAD
    'Oh My Zsh': ['.oh-my-zsh'],

    'Pow': ['.powconfig',
            '.powenv',
            '.powrc'],

    'Rails': ['.railsrc'],

    'Ruby': ['.gemrc',
             '.irbrc'],
=======
    'Ruby Version': ['.ruby-version'],
>>>>>>> 69d28a64

    'S3cmd': ['.s3cfg'],

    'Sequel Pro': ['Library/Application Support/Sequel Pro/Data'],

    'SSH': ['.ssh'],

    'Sublime Text 2': [
        'Library/Application Support/Sublime Text 2/Installed Packages',
        'Library/Application Support/Sublime Text 2/Packages',
        'Library/Application Support/Sublime Text 2/Pristine Packages'],

    'Subversion': ['.subversion'],

    'Vim': ['.vim',
            '.vimrc'],

    'X11': ['.Xresources',
            '.fonts'],

    'XEmacs': ['.xemacs'],

    'Zsh': ['.zshenv',
            '.zprofile',
            '.zshrc',
            '.zlogin',
            '.zlogout'],
}


#############
# Constants #
#############


# Current version
VERSION = '0.1'

# Mode used to backup files to Dropbox
BACKUP_MODE = 'backup'

# Mode used to restore files from Dropbox
RESTORE_MODE = 'restore'


###########
# Classes #
###########


class ApplicationProfile(object):
    """Instantiate this class with application specific data"""

    def __init__(self, mackup, files):
        """
        Create an ApplicationProfile instance

        Args:
            mackup (Mackup)
            files (list)
        """
        assert isinstance(mackup, Mackup)
        assert isinstance(files, list)

        self.mackup = mackup
        self.files = files

    def backup(self):
        """
        Backup the application config files

        Algorithm:
            if exists home/file
              if home/file is a real file
                if exists mackup/file
                  are you sure ?
                  if sure
                    rm mackup/file
                    mv home/file mackup/file
                    link mackup/file home/file
                else
                  mv home/file mackup/file
                  link mackup/file home/file
        """

        # For each file used by the application
        for filename in self.files:
            # Get the full path of each file
            filepath = os.path.join(os.environ['HOME'], filename)
            mackup_filepath = os.path.join(self.mackup.mackup_folder, filename)

            # If the file exists and is not already a link pointing to Mackup
            if ((os.path.isfile(filepath) or os.path.isdir(filepath))
                and not (os.path.islink(filepath)
                         and (os.path.isfile(mackup_filepath)
                              or os.path.isdir(mackup_filepath))
                         and os.path.samefile(filepath, mackup_filepath))):

                print "Backing up {}...".format(filename)

                # Check if we already have a backup
                if os.path.exists(mackup_filepath):

                    # Name it right
                    if os.path.isfile(mackup_filepath):
                        file_type = 'file'
                    elif os.path.isdir(mackup_filepath):
                        file_type = 'folder'
                    elif os.path.islink(mackup_filepath):
                        file_type = 'link'
                    else:
                        raise ValueError("Unsupported file: {}"
                                         .format(mackup_filepath))

                    # Ask the user if he really want to replace it
                    if confirm("A {} named {} already exists in the backup."
                               "\nOr you sure that your want to replace it ?"
                               .format(file_type, mackup_filepath)):
                        # Delete the file in Mackup
                        delete(mackup_filepath)
                        # Copy the file
                        copy(filepath, mackup_filepath)
                        # Delete the file in the home
                        delete(filepath)
                        # Link the backuped file to its original place
                        link(mackup_filepath, filepath)
                else:
                    # Copy the file
                    copy(filepath, mackup_filepath)
                    # Delete the file in the home
                    delete(filepath)
                    # Link the backuped file to its original place
                    link(mackup_filepath, filepath)

    def restore(self):
        """
        Restore the application config files

        Algorithm:
            if exists mackup/file
              if exists home/file
                are you sure ?
                if sure
                  rm home/file
                  link mackup/file home/file
              else
                link mackup/file home/file
        """

        # For each file used by the application
        for filename in self.files:
            # Get the full path of each file
            mackup_filepath = os.path.join(self.mackup.mackup_folder, filename)
            home_filepath = os.path.join(os.environ['HOME'], filename)

            # If the file exists and is not already pointing to the mackup file
            if ((os.path.isfile(mackup_filepath)
                 or os.path.isdir(mackup_filepath))
                and not (os.path.islink(home_filepath)
                         and os.path.samefile(mackup_filepath,
                                              home_filepath))):

                print "Restoring {}...".format(filename)

                # Check if there is already a file in the home folder
                if os.path.exists(home_filepath):
                    # Name it right
                    if os.path.isfile(home_filepath):
                        file_type = 'file'
                    elif os.path.isdir(home_filepath):
                        file_type = 'folder'
                    elif os.path.islink(home_filepath):
                        file_type = 'link'
                    else:
                        raise ValueError("Unsupported file: {}"
                                         .format(mackup_filepath))

                    if confirm("You already have a {} named {} in your home."
                               "\nDo you want to replace it with your backup ?"
                               .format(file_type, filename)):
                        delete(home_filepath)
                        link(mackup_filepath, home_filepath)
                else:
                    link(mackup_filepath, home_filepath)


class Mackup(object):
    """Main Mackup class"""

    def __init__(self):
        """Mackup Constructor"""
        try:
            self.dropbox_folder = get_dropbox_folder_location()
        except IOError:
            error(("Unable to find the Dropbox folder."
                   " If Dropbox is not installed and running, go for it on"
                   " <http://www.dropbox.com/>"))

        self.mackup_folder = self.dropbox_folder + '/Mackup'
        self.temp_folder = tempfile.mkdtemp(prefix="mackup_tmp_")

    def _check_for_usable_environment(self):
        """Check if the current env is usable and has everything's required"""

        # Do we have a home folder ?
        if not os.path.isdir(self.dropbox_folder):
            error(("Unable to find the Dropbox folder."
                   " If Dropbox is not installed and running, go for it on"
                   " <http://www.dropbox.com/>"))

    def check_for_usable_backup_env(self):
        """Check if the current env can be used to back up files"""
        self._check_for_usable_environment()
        self.create_mackup_home()

    def check_for_usable_restore_env(self):
        """Check if the current env can be used to restore files"""
        self._check_for_usable_environment()

        if not os.path.isdir(self.mackup_folder):
            error("Unable to find the Mackup folder: {}\n"
                  "You might want to backup some files or get your Dropbox"
                  " folder synced first."
                  .format(self.mackup_folder))

    def clean_temp_folder(self):
        """Delete the temp folder and files created while running"""
        shutil.rmtree(self.temp_folder)

    def create_mackup_home(self):
        """If the Mackup home folder does not exist, create it"""
        if not os.path.isdir(self.mackup_folder):
            if confirm("Mackup needs a folder to store your configuration "
                       " files\nDo you want to create it now ? <{}>"
                       .format(self.mackup_folder)):
                os.mkdir(self.mackup_folder)
            else:
                error("Mackup can't do anything without a home =(")


####################
# Useful functions #
####################


def confirm(question):
    """
    Ask the user if he really want something to happen

    Args:
        question(str): What can happen

    Returns:
        (boolean): Confirmed or not
    """
    while True:
        answer = raw_input(question + ' <Yes|No>')
        if answer == 'Yes':
            confirmed = True
            break
        if answer == 'No':
            confirmed = False
            break

    return confirmed


def delete(filepath):
    """
    Delete the given file, directory or link.
    Should support undelete later on.

    Args:
        filepath (str): Absolute full path to a file. e.g. /path/to/file
    """
    if os.path.isfile(filepath) or os.path.islink(filepath):
        os.remove(filepath)
    elif os.path.isdir(filepath):
        shutil.rmtree(filepath)


def copy(src, dst):
    """
    Copy a file or a folder (recursively) from src to dst.
    For simplicity sake, both src and dst must be absolute path and must
    include the filename of the file or folder.
    Also do not include any trailing slash.

    e.g. copy('/path/to/src_file', '/path/to/dst_file')
    or copy('/path/to/src_folder', '/path/to/dst_folder')

    But not: copy('/path/to/src_file', 'path/to/')
    or copy('/path/to/src_folder/', '/path/to/dst_folder')

    Args:
        src (str): Source file or folder
        dst (str): Destination file or folder
    """
    assert isinstance(src, str)
    assert os.path.exists(src)
    assert isinstance(dst, str)

    # Create the path to the dst file if it does not exists
    abs_path = os.path.dirname(os.path.abspath(dst))
    if not os.path.isdir(abs_path):
        os.makedirs(abs_path)

    # We need to copy a single file
    if os.path.isfile(src):
        # Copy the src file to dst
        shutil.copy(src, dst)
        # The file should be 0600

    # We need to copy a whole folder
    elif os.path.isdir(src):
        shutil.copytree(src, dst)

    # What the heck is this ?
    else:
        raise ValueError("Unsupported file: {}".format(src))

    # Set the good mode to the file or folder recursively
    chmod(dst)


def link(target, link):
    """
    Create a link to a target file or a folder.
    For simplicity sake, both target and link must be absolute path and must
    include the filename of the file or folder.
    Also do not include any trailing slash.

    e.g. link('/path/to/file', '/path/to/link')

    But not: link('/path/to/file', 'path/to/')
    or link('/path/to/folder/', '/path/to/link')

    Args:
        target (str): file or folder the link will point to
        link (str): Link to create
    """
    assert isinstance(target, str)
    assert os.path.exists(target)
    assert isinstance(link, str)

    # Create the path to the link if it does not exists
    abs_path = os.path.dirname(os.path.abspath(link))
    if not os.path.isdir(abs_path):
        os.makedirs(abs_path)

    # Make sure the file or folder recursively has the good mode
    chmod(target)

    # Create the link to target
    os.symlink(target, link)


def chmod(target):
    """
    Recursively set the chmod for files to 0600 and 0700 for folders.
    It's ok unless we need something more specific.

    Args:
        target (str): Root file or folder
    """
    assert isinstance(target, str)
    assert os.path.exists(target)

    file_mode = stat.S_IRUSR | stat.S_IWUSR
    folder_mode = stat.S_IRUSR | stat.S_IWUSR | stat.S_IXUSR

    if os.path.isfile(target):
        os.chmod(target, file_mode)

    elif os.path.isdir(target):
        # chmod the root item
        os.chmod(target, folder_mode)

        # chmod recursively in the folder it it's one
        for root, dirs, files in os.walk(target):
            for cur_dir in dirs:
                os.chmod(os.path.join(root, cur_dir), folder_mode)
            for cur_file in files:
                os.chmod(os.path.join(root, cur_file), file_mode)

    else:
        raise ValueError("Unsupported file type: {}".format(target))


def error(message):
    """
    Throw an error with the given message and immediatly quit.

    Args:
        message(str): The message to display.
    """
    sys.exit("Error: {}".format(message))


def parse_cmdline_args():
    """
    Setup the engine that's gonna parse the command line arguments

    Returns:
        (argparse.Namespace)
    """

    # Format some epilog text
    epilog = "Supported applications:\n"
    for app in sorted(SUPPORTED_APPS.iterkeys()):
        epilog = epilog + "  - {}\n".format(app)
    epilog += "\nMackup requires a fully synced Dropbox folder."

    # Setup the global parser
    parser = argparse.ArgumentParser(
        description=("Mackup {}\n"
                     "Keep you application settings in sync.\n"
                     "Copyright (C) 2013 Laurent Raufaste <http://glop.org/>\n"
                     .format(VERSION)),
        epilog=epilog,
        formatter_class=argparse.RawDescriptionHelpFormatter)

    # Add the required arg
    parser.add_argument("mode",
                        choices=[BACKUP_MODE, RESTORE_MODE],
                        help=("Backup your conf files to Dropbox or restore"
                              " your files locally from Dropbox"))

    # Parse the command line and return the parsed options
    return parser.parse_args()


def get_dropbox_folder_location():
    """
    Try to locate the Dropbox folder

    Returns:
        (str) Full path to the current Dropbox folder
    """
    host_db_path = os.environ['HOME'] + '/.dropbox/host.db'
    with open(host_db_path, 'r') as f:
        data = f.read().split()
    dropbox_home = base64.b64decode(data[1])

    return dropbox_home


################
# Main Program #
################


def main():
    """Main function"""

    # Get the command line arg
    args = parse_cmdline_args()

    mackup = Mackup()

    if args.mode == BACKUP_MODE:
        # Check the env where the command is being run
        mackup.check_for_usable_backup_env()

        for app_name in SUPPORTED_APPS:
            app = ApplicationProfile(mackup, SUPPORTED_APPS[app_name])
            app.backup()

    elif args.mode == RESTORE_MODE:
        # Check the env where the command is being run
        mackup.check_for_usable_restore_env()

        for app_name in SUPPORTED_APPS:
            app = ApplicationProfile(mackup, SUPPORTED_APPS[app_name])
            app.restore()

    else:
        raise ValueError("Unsupported mode: {}".format(args.mode))

    # Delete the tmp folder
    mackup.clean_temp_folder()

if __name__ == "__main__":
    main()<|MERGE_RESOLUTION|>--- conflicted
+++ resolved
@@ -64,7 +64,6 @@
 
     'Mercurial': ['.hgrc'],
 
-<<<<<<< HEAD
     'Oh My Zsh': ['.oh-my-zsh'],
 
     'Pow': ['.powconfig',
@@ -75,9 +74,8 @@
 
     'Ruby': ['.gemrc',
              '.irbrc'],
-=======
+
     'Ruby Version': ['.ruby-version'],
->>>>>>> 69d28a64
 
     'S3cmd': ['.s3cfg'],
 
