--- conflicted
+++ resolved
@@ -179,13 +179,9 @@
 
     'Nano': ['.nanorc'],
 
-<<<<<<< HEAD
     'nvALT': [PREFERENCES + 'net.elasticthreads.nv.plist',
               APP_SUPPORT + 'Notational Velocity',
               APP_SUPPORT + 'Notational Data'],
-=======
-    'nvALT': [PREFERENCES + 'net.elasticthreads.nv.plist'],
->>>>>>> 572f0acc
 
     'Oh My Zsh': ['.oh-my-zsh'],
 
@@ -909,4 +905,3 @@
 
 if __name__ == "__main__":
     main()
-    