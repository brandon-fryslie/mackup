#!/usr/bin/env python
"""
Keep you Mac application settings in sync

Copyright (C) 2013 Laurent Raufaste <http://glop.org/>

This program is free software: you can redistribute it and/or modify
it under the terms of the GNU General Public License as published by
the Free Software Foundation, either version 3 of the License, or
(at your option) any later version.

This program is distributed in the hope that it will be useful,
but WITHOUT ANY WARRANTY; without even the implied warranty of
MERCHANTABILITY or FITNESS FOR A PARTICULAR PURPOSE.  See the
GNU General Public License for more details.

You should have received a copy of the GNU General Public License
along with this program.  If not, see <http://www.gnu.org/licenses/>.
"""

###########
# Imports #
###########


import argparse
import base64
import os
import platform
import shutil
import stat
import subprocess
import sys
import tempfile

# Py3k compatible
try:
    import configparser
except ImportError:
    import ConfigParser as configparser


#######################
# Commonly used paths #
#######################

MACKUP_DB_PATH = 'Mackup'
PREFERENCES = 'Library/Preferences/'
APP_SUPPORT = 'Library/Application Support/'

#################
# Configuration #
#################

# Applications supported
# Format:
# Application Name: List of files (relative path from the user's home)

SUPPORTED_APPS = {
    'Ack': ['.ackrc'],

    'Adium': [APP_SUPPORT + 'Adium 2.0',
              PREFERENCES + 'com.adiumX.adiumX.plist'],

    'Adobe Lightroom': [
        APP_SUPPORT + 'Adobe/Lightroom/Develop Presets',
        APP_SUPPORT + 'Adobe/Lightroom/Export Actions',
        APP_SUPPORT + 'Adobe/Lightroom/Export Presets',
        APP_SUPPORT + 'Adobe/Lightroom/Filename Templates',
        APP_SUPPORT + 'Adobe/Lightroom/Filter Presets',
        APP_SUPPORT + 'Adobe/Lightroom/Import Presets',
        APP_SUPPORT + 'Adobe/Lightroom/Keyword Sets',
        APP_SUPPORT + 'Adobe/Lightroom/Label Sets',
        APP_SUPPORT + 'Adobe/Lightroom/Local Adjustment Presets',
        APP_SUPPORT + 'Adobe/Lightroom/Locations',
        APP_SUPPORT + 'Adobe/Lightroom/Metadata Presets',
        APP_SUPPORT + 'Adobe/Lightroom/Modules',
        APP_SUPPORT + 'Adobe/Lightroom/Plugins',
        APP_SUPPORT + 'Adobe/Lightroom/Watermarks'],

    'AppCode 2': [APP_SUPPORT + 'appCode20',
                  PREFERENCES + 'appCode20'],

    'Bartender': [PREFERENCES + 'com.surteesstudios.Bartender.plist'],

    'Bash': ['.bash_aliases',
             '.bash_logout',
             '.bashrc',
             '.profile',
             '.bash_profile',
             '.inputrc'],

    'Bash it': ['.bash_it'],

    'BetterSnapTool': [
        PREFERENCES + 'com.hegenberg.BetterSnapTool.plist',
        APP_SUPPORT + 'BetterSnapTool'],

    'BetterTouchTool': [
        PREFERENCES + 'com.hegenberg.BetterTouchTool.plist',
        APP_SUPPORT + 'BetterTouchTool'],

    'BibDesk': [PREFERENCES + 'edu.ucsd.cs.mmccrack.bibdesk.plist'],

    'Boto': ['.boto'],

    'Bundler': ['.bundler'],

    'Byobu': ['.byobu',
              '.byoburc',
              '.byoburc.tmux',
              '.byoburc.screen'],

    'Caffeine': [PREFERENCES + 'com.lightheadsw.Caffeine.plist'],

    'Chef': ['.chef'],

    'ClipMenu': [APP_SUPPORT + 'ClipMenu',
                 PREFERENCES + 'com.naotaka.ClipMenu.plist'],

    'CloudApp': [PREFERENCES + 'com.linebreak.CloudAppMacOSX.plist'],

    'Colloquy': [PREFERENCES + 'info.colloquy.plist',
                 APP_SUPPORT + 'Colloquy'],

    'Concentrate': [APP_SUPPORT + 'Concentrate/Concentrate.sqlite3'],

    'ControlPlane': [PREFERENCES + 'com.dustinrue.ControlPlane.plist'],

    'CoRD': [APP_SUPPORT + 'CoRD'],

    'Coda 2': [APP_SUPPORT + 'Coda 2',
               PREFERENCES + 'com.panic.Coda2.plist'],

    'Curl': ['.netrc'],

    'Droplr': [PREFERENCES + 'com.droplr.droplr-mac.plist'],

    'Emacs': ['.emacs',
              '.emacs.d'],

    'Exercism': ['.exercism'],

    'ExpanDrive': [APP_SUPPORT + 'ExpanDrive'],

    'Fantastical': [PREFERENCES + 'com.flexibits.fantastical.plist'],

    'Fish': ['.config/fish'],

    'Flux': [PREFERENCES + 'org.herf.Flux.plist'],

    'GeekTool': [
        PREFERENCES + 'org.tynsoe.GeekTool.plist',
        PREFERENCES + 'org.tynsoe.geeklet.file.plist',
        PREFERENCES + 'org.tynsoe.geeklet.image.plist',
        PREFERENCES + 'org.tynsoe.geeklet.shell.plist',
        PREFERENCES + 'org.tynsoe.geektool3.plist'],

    'Git': ['.gitconfig',
            '.gitignore_global'],

    'Gitbox': [PREFERENCES + 'com.oleganza.gitbox.plist'],

    'Git Hooks': ['.git_hooks'],

    'GnuPG': ['.gnupg'],

    'Heroku': ['.heroku/accounts', '.heroku/plugins'],

    'Htop': ['.htoprc'],

    'IntelliJIdea 12': [APP_SUPPORT + 'IntelliJIdea12',
                        PREFERENCES + 'IntelliJIdea12'],

    'iTerm2': [PREFERENCES + 'com.googlecode.iterm2.plist'],

    'Irssi': ['.irssi'],

    'Janus': ['.janus'],

    'Keymo': [PREFERENCES + 'com.manytricks.Keymo.plist'],

    'KeyRemap4MacBook': [
        PREFERENCES + 'org.pqrs.KeyRemap4MacBook.plist',
        PREFERENCES + 'org.pqrs.KeyRemap4MacBook.multitouchextension.plist',
        APP_SUPPORT + 'KeyRemap4MacBook/private.xml'],

    'LaTeXiT': [PREFERENCES + 'fr.chachatelier.pierre.LaTeXiT.plist'],

    'LimeChat': [PREFERENCES + 'net.limechat.LimeChat-AppStore.plist'],

    'Mackup': ['.mackup.cfg'],

    'Mailplane': [PREFERENCES + 'com.mailplaneapp.Mailplane.plist'],

    'MacOSX': ['.MacOSX',
               'Library/ColorSync/Profiles'],

    'MacVim': [PREFERENCES + 'org.vim.MacVim.LSSharedFileList.plist',
               PREFERENCES + 'org.vim.MacVim.plist'],

    'MenuMeters': [PREFERENCES + 'com.ragingmenace.MenuMeters.plist'],

    'Mercurial': ['.hgrc',
                  '.hgignore_global'],

    'Moom': [
        PREFERENCES + 'com.manytricks.Moom.plist',
        APP_SUPPORT + 'Many Tricks'],

    'MPV': ['.mpv/channels.conf',
            '.mpv/config',
            '.mpv/input.conf'],

    'MercuryMover': [PREFERENCES + 'com.heliumfoot.MyWiAgent.plist'],

    'Nano': ['.nanorc'],

    'nvALT': [PREFERENCES + 'net.elasticthreads.nv.plist',
              APP_SUPPORT + 'Notational Velocity',
              APP_SUPPORT + 'Notational Data'],

    'Oh My Zsh': ['.oh-my-zsh'],

    'OmniFocus': [
        APP_SUPPORT + 'OmniFocus/Plug-Ins',
        APP_SUPPORT + 'OmniFocus/Themes'],

    'Pastebot': [
        PREFERENCES + 'com.tapbots.PastebotSync.plist',
        PREFERENCES + 'com.tapbots.PastebotSync.prefPane.plist',
        PREFERENCES + 'com.tapbots.PastebotSync.stats.plist'],

    'PCKeyboardHack': [PREFERENCES + 'org.pqrs.PCKeyboardHack.plist'],

    'Pear': ['.pearrc'],

    'PhpStorm 6': [APP_SUPPORT + 'WebIde60',
                   PREFERENCES + 'WebIde60',
                   PREFERENCES + 'com.jetbrains.PhpStorm.plist'],

    'pip': ['.pip/pip.cfg'],

    'PopClip': [
        PREFERENCES + 'com.pilotmoon.popclip.plist',
        APP_SUPPORT + 'PopClip'],

    'Pow': ['.powconfig',
            '.powenv',
            '.powrc'],

    'PyPI': ['.pypirc'],

    'Quicklook': ['Library/Quicklook'],

    'Quicksilver': [PREFERENCES + 'com.blacktree.Quicksilver.plist',
                    APP_SUPPORT + 'Quicksilver'],

    'Rails': ['.railsrc'],

    'Ruby': ['.gemrc',
             '.irbrc',
             '.gem',
             '.pryrc',
             '.aprc'],

    'RubyMine 4': [APP_SUPPORT + 'RubyMine40',
                   PREFERENCES + 'RubyMine40'],

    'RubyMine 5': [APP_SUPPORT + 'RubyMine50',
                   PREFERENCES + 'RubyMine50'],

    'Ruby Version': ['.ruby-version'],

    'Pentadactyl': ['.pentadactyl',
                    '.pentadactylrc'],

    'S3cmd': ['.s3cfg'],

    'Scenario': [PREFERENCES + 'com.lagente.scenario.plist',
                 'Library/Scenario'],

    'Scripts': ['Library/Scripts'],

    'Screen': ['.screenrc'],

    'SelfControl': [PREFERENCES + 'org.eyebeam.SelfControl.plist'],

    'Sequel Pro': [APP_SUPPORT + 'Sequel Pro/Data'],

    'Services': ['Library/Services'],

    'SHSH Blobs': ['.shsh'],

    'Shuttle': ['.shuttle.json'],

    'SizeUp': [PREFERENCES + 'com.irradiatedsoftware.SizeUp.plist',
               APP_SUPPORT + 'SizeUp/SizeUp.sizeuplicense'],

    'Skim': [PREFERENCES + 'net.sourceforge.skim-app.skim.plist'],

    'Slate': ['.slate',
              APP_SUPPORT + 'com.slate.Slate'],

    'Slogger': ['Slogger'],

    'SourceTree': [APP_SUPPORT + 'SourceTree/sourcetree.license',
                   APP_SUPPORT + 'SourceTree/browser.plist',
                   APP_SUPPORT + 'SourceTree/hgrc_sourcetree',
                   APP_SUPPORT + 'SourceTree/hostingservices.plist'],

    'Spark': [APP_SUPPORT + 'Spark'],

<<<<<<< HEAD
    'Spotify': [PREFERENCES + 'com.spotify.client.plist'],
=======
    'Spectacle': [PREFERENCES + 'com.divisiblebyzero.Spectacle.plist'],

    'Spotify' : [PREFERENCES + 'com.spotify.client.plist'],
>>>>>>> 5f3b3798

    'SSH': ['.ssh'],

    'Stata': [APP_SUPPORT + 'Stata',
              PREFERENCES + 'com.stata.stata12.plist',
              PREFERENCES + 'com.stata.stata13.plist'],

    'Sublime Text 2': [APP_SUPPORT + 'Sublime Text 2/Installed Packages',
                       APP_SUPPORT + 'Sublime Text 2/Packages',
                       APP_SUPPORT + 'Sublime Text 2/Pristine Packages'],

    'Sublime Text 3': [APP_SUPPORT + 'Sublime Text 3/Installed Packages',
                       APP_SUPPORT + 'Sublime Text 3/Packages'],

    'Subversion': ['.subversion'],

    'Teamocil': ['.teamocil'],

    'TextMate': [APP_SUPPORT + 'TextMate',
                 PREFERENCES + 'com.macromates.textmate.plist'],

    'Tmux': ['.tmux.conf'],

    'Tmuxinator': ['.tmuxinator'],

    'Tower': [APP_SUPPORT + 'Tower',
              PREFERENCES + 'com.fournova.Tower.plist'],

    'Transmission': [PREFERENCES + 'org.m0k.transmission.plist'],

    'Transmit': [
        PREFERENCES + 'com.panic.Transmit.plist',
        APP_SUPPORT + 'Transmit/Metadata'
    ],

    'Twitterrific': [APP_SUPPORT + 'Twitterrific'],

    'Ventrilo': [PREFERENCES + 'Ventrilo'],

    'Vim': ['.gvimrc',
            '.gvimrc.before',
            '.gvimrc.after',
            '.vim',
            '.vimrc',
            '.vimrc.before',
            '.vimrc.after'],

    'Vimperator': ['.vimperator',
                   '.vimperatorrc'],

    'Viscosity': [APP_SUPPORT + 'Viscosity',
                  PREFERENCES + 'com.viscosityvpn.Viscosity.plist'],

    'Witch': [PREFERENCES + 'com.manytricks.Witch.plist'],

    'X11': ['.Xresources',
            '.fonts'],

    'Xcode': ['Library/Developer/Xcode/UserData/CodeSnippets',
              'Library/Developer/Xcode/UserData/FontAndColorThemes',
              'Library/Developer/Xcode/UserData/KeyBindings',
              'Library/Developer/Xcode/UserData/SearchScopes.xcsclist'],

    'XEmacs': ['.xemacs'],

    'Zsh': ['.zshenv',
            '.zprofile',
            '.zshrc',
            '.zlogin',
            '.zlogout'],
    }

#############
# Constants #
#############


# Current version
VERSION = '0.5.1'

# Mode used to backup files to Dropbox
BACKUP_MODE = 'backup'

# Mode used to restore files from Dropbox
RESTORE_MODE = 'restore'

# Mode used to remove Mackup and reset and config file
UNINSTALL_MODE = 'uninstall'

# Support platforms
PLATFORM_DARWIN = 'Darwin'
PLATFORM_LINUX = 'Linux'


###########
# Classes #
###########


class ApplicationProfile(object):
    """Instantiate this class with application specific data"""

    def __init__(self, mackup, files):
        """
        Create an ApplicationProfile instance

        Args:
            mackup (Mackup)
            files (list)
        """
        assert isinstance(mackup, Mackup)
        assert isinstance(files, list)

        self.mackup = mackup
        self.files = files

    def backup(self):
        """
        Backup the application config files

        Algorithm:
            if exists home/file
              if home/file is a real file
                if exists mackup/file
                  are you sure ?
                  if sure
                    rm mackup/file
                    mv home/file mackup/file
                    link mackup/file home/file
                else
                  mv home/file mackup/file
                  link mackup/file home/file
        """

        # For each file used by the application
        for filename in self.files:
            # Get the full path of each file
            filepath = os.path.join(os.environ['HOME'], filename)
            mackup_filepath = os.path.join(self.mackup.mackup_folder, filename)

            # If the file exists and is not already a link pointing to Mackup
            if ((os.path.isfile(filepath) or os.path.isdir(filepath))
                and not (os.path.islink(filepath)
                         and (os.path.isfile(mackup_filepath)
                              or os.path.isdir(mackup_filepath))
                         and os.path.samefile(filepath, mackup_filepath))):

                print "Backing up {}...".format(filename)

                # Check if we already have a backup
                if os.path.exists(mackup_filepath):

                    # Name it right
                    if os.path.isfile(mackup_filepath):
                        file_type = 'file'
                    elif os.path.isdir(mackup_filepath):
                        file_type = 'folder'
                    elif os.path.islink(mackup_filepath):
                        file_type = 'link'
                    else:
                        raise ValueError("Unsupported file: {}"
                                         .format(mackup_filepath))

                    # Ask the user if he really want to replace it
                    if confirm("A {} named {} already exists in the backup."
                               "\nAre you sure that your want to replace it ?"
                               .format(file_type, mackup_filepath)):
                        # Delete the file in Mackup
                        delete(mackup_filepath)
                        # Copy the file
                        copy(filepath, mackup_filepath)
                        # Delete the file in the home
                        delete(filepath)
                        # Link the backuped file to its original place
                        link(mackup_filepath, filepath)
                else:
                    # Copy the file
                    copy(filepath, mackup_filepath)
                    # Delete the file in the home
                    delete(filepath)
                    # Link the backuped file to its original place
                    link(mackup_filepath, filepath)

    def restore(self):
        """
        Restore the application config files

        Algorithm:
            if exists mackup/file
              if exists home/file
                are you sure ?
                if sure
                  rm home/file
                  link mackup/file home/file
              else
                link mackup/file home/file
        """

        # For each file used by the application
        for filename in self.files:
            # Get the full path of each file
            mackup_filepath = os.path.join(self.mackup.mackup_folder, filename)
            home_filepath = os.path.join(os.environ['HOME'], filename)

            # If the file exists and is not already pointing to the mackup file
            # and the folder makes sense on the current platform (Don't sync
            # any subfolder of ~/Library on GNU/Linux)
            if ((os.path.isfile(mackup_filepath)
                 or os.path.isdir(mackup_filepath))
                and not (os.path.islink(home_filepath)
                         and os.path.samefile(mackup_filepath,
                                              home_filepath))
                and can_file_be_synced_on_current_platform(filename)):

                print "Restoring {}...".format(filename)

                # Check if there is already a file in the home folder
                if os.path.exists(home_filepath):
                    # Name it right
                    if os.path.isfile(home_filepath):
                        file_type = 'file'
                    elif os.path.isdir(home_filepath):
                        file_type = 'folder'
                    elif os.path.islink(home_filepath):
                        file_type = 'link'
                    else:
                        raise ValueError("Unsupported file: {}"
                                         .format(mackup_filepath))

                    if confirm("You already have a {} named {} in your home."
                               "\nDo you want to replace it with your backup ?"
                               .format(file_type, filename)):
                        delete(home_filepath)
                        link(mackup_filepath, home_filepath)
                else:
                    link(mackup_filepath, home_filepath)

    def uninstall(self):
        """
        Uninstall Mackup.
        Restore any file where it was before the 1st Mackup backup.

        Algorithm:
            for each file in config
                if mackup/file exists
                    if home/file exists
                        delete home/file
                    copy mackup/file home/file
            delete the mackup folder
            print how to delete mackup
        """
        # For each file used by the application
        for filename in self.files:
            # Get the full path of each file
            mackup_filepath = os.path.join(self.mackup.mackup_folder, filename)
            home_filepath = os.path.join(os.environ['HOME'], filename)

            # If the mackup file exists
            if (os.path.isfile(mackup_filepath)
                or os.path.isdir(mackup_filepath)):

                # Check if there is a corresponding file in the home folder
                if os.path.exists(home_filepath):
                    # If there is, delete it as we are gonna copy the Dropbox
                    # one there
                    delete(home_filepath)

                    # Copy the Dropbox file to the home folder
                    copy(mackup_filepath, home_filepath)


class Mackup(object):
    """Main Mackup class"""

    def __init__(self):
        """Mackup Constructor"""
        try:
            self.dropbox_folder = get_dropbox_folder_location()
        except IOError:
            error(("Unable to find the Dropbox folder."
                   " If Dropbox is not installed and running, go for it on"
                   " <http://www.dropbox.com/>"))

        self.mackup_folder = os.path.join(self.dropbox_folder, MACKUP_DB_PATH)
        self.temp_folder = tempfile.mkdtemp(prefix="mackup_tmp_")

    def _check_for_usable_environment(self):
        """Check if the current env is usable and has everything's required"""

        # Do we have a home folder ?
        if not os.path.isdir(self.dropbox_folder):
            error(("Unable to find the Dropbox folder."
                   " If Dropbox is not installed and running, go for it on"
                   " <http://www.dropbox.com/>"))

        # Is Sublime Text running ?
        #if is_process_running('Sublime Text'):
        #    error(("Sublime Text is running. It is known to cause problems"
        #           " when Sublime Text is running while I backup or restore"
        #           " its configuration files. Please close Sublime Text and"
        #           " run me again."))

    def check_for_usable_backup_env(self):
        """Check if the current env can be used to back up files"""
        self._check_for_usable_environment()
        self.create_mackup_home()

    def check_for_usable_restore_env(self):
        """Check if the current env can be used to restore files"""
        self._check_for_usable_environment()

        if not os.path.isdir(self.mackup_folder):
            error("Unable to find the Mackup folder: {}\n"
                  "You might want to backup some files or get your Dropbox"
                  " folder synced first."
                  .format(self.mackup_folder))

    def clean_temp_folder(self):
        """Delete the temp folder and files created while running"""
        shutil.rmtree(self.temp_folder)

    def create_mackup_home(self):
        """If the Mackup home folder does not exist, create it"""
        if not os.path.isdir(self.mackup_folder):
            if confirm("Mackup needs a folder to store your configuration "
                       " files\nDo you want to create it now ? <{}>"
                       .format(self.mackup_folder)):
                os.mkdir(self.mackup_folder)
            else:
                error("Mackup can't do anything without a home =(")


####################
# Useful functions #
####################


def confirm(question):
    """
    Ask the user if he really want something to happen

    Args:
        question(str): What can happen

    Returns:
        (boolean): Confirmed or not
    """
    while True:
        answer = raw_input(question + ' <Yes|No>')
        if answer == 'Yes':
            confirmed = True
            break
        if answer == 'No':
            confirmed = False
            break

    return confirmed


def delete(filepath):
    """
    Delete the given file, directory or link.
    Should support undelete later on.

    Args:
        filepath (str): Absolute full path to a file. e.g. /path/to/file
    """
    # Some files have ACLs, let's remove them recursively
    remove_acl(filepath)

    # Some files have immutable attributes, let's remove them recursively
    remove_immutable_attribute(filepath)

    # Finally remove the files and folders
    if os.path.isfile(filepath) or os.path.islink(filepath):
        os.remove(filepath)
    elif os.path.isdir(filepath):
        shutil.rmtree(filepath)


def copy(src, dst):
    """
    Copy a file or a folder (recursively) from src to dst.
    For simplicity sake, both src and dst must be absolute path and must
    include the filename of the file or folder.
    Also do not include any trailing slash.

    e.g. copy('/path/to/src_file', '/path/to/dst_file')
    or copy('/path/to/src_folder', '/path/to/dst_folder')

    But not: copy('/path/to/src_file', 'path/to/')
    or copy('/path/to/src_folder/', '/path/to/dst_folder')

    Args:
        src (str): Source file or folder
        dst (str): Destination file or folder
    """
    assert isinstance(src, str)
    assert os.path.exists(src)
    assert isinstance(dst, str)

    # Create the path to the dst file if it does not exists
    abs_path = os.path.dirname(os.path.abspath(dst))
    if not os.path.isdir(abs_path):
        os.makedirs(abs_path)

    # We need to copy a single file
    if os.path.isfile(src):
        # Copy the src file to dst
        shutil.copy(src, dst)

    # We need to copy a whole folder
    elif os.path.isdir(src):
        shutil.copytree(src, dst)

    # What the heck is this ?
    else:
        raise ValueError("Unsupported file: {}".format(src))

    # Set the good mode to the file or folder recursively
    chmod(dst)


def link(target, link):
    """
    Create a link to a target file or a folder.
    For simplicity sake, both target and link must be absolute path and must
    include the filename of the file or folder.
    Also do not include any trailing slash.

    e.g. link('/path/to/file', '/path/to/link')

    But not: link('/path/to/file', 'path/to/')
    or link('/path/to/folder/', '/path/to/link')

    Args:
        target (str): file or folder the link will point to
        link (str): Link to create
    """
    assert isinstance(target, str)
    assert os.path.exists(target)
    assert isinstance(link, str)

    # Create the path to the link if it does not exists
    abs_path = os.path.dirname(os.path.abspath(link))
    if not os.path.isdir(abs_path):
        os.makedirs(abs_path)

    # Make sure the file or folder recursively has the good mode
    chmod(target)

    # Create the link to target
    os.symlink(target, link)


def chmod(target):
    """
    Recursively set the chmod for files to 0600 and 0700 for folders.
    It's ok unless we need something more specific.

    Args:
        target (str): Root file or folder
    """
    assert isinstance(target, str)
    assert os.path.exists(target)

    file_mode = stat.S_IRUSR | stat.S_IWUSR
    folder_mode = stat.S_IRUSR | stat.S_IWUSR | stat.S_IXUSR

    # Remove the immutable attribute recursively if there is one
    remove_immutable_attribute(target)

    if os.path.isfile(target):
        os.chmod(target, file_mode)

    elif os.path.isdir(target):
        # chmod the root item
        os.chmod(target, folder_mode)

        # chmod recursively in the folder it it's one
        for root, dirs, files in os.walk(target):
            for cur_dir in dirs:
                os.chmod(os.path.join(root, cur_dir), folder_mode)
            for cur_file in files:
                os.chmod(os.path.join(root, cur_file), file_mode)

    else:
        raise ValueError("Unsupported file type: {}".format(target))


def error(message):
    """
    Throw an error with the given message and immediately quit.

    Args:
        message(str): The message to display.
    """
    sys.exit("Error: {}".format(message))


def parse_cmdline_args():
    """
    Setup the engine that's gonna parse the command line arguments

    Returns:
        (argparse.Namespace)
    """

    # Format some epilog text
    epilog = "Supported applications: "
    epilog += ', '.join(sorted(SUPPORTED_APPS.iterkeys()))
    epilog += "\n\nMackup requires a fully synced Dropbox folder."

    # Setup the global parser
    parser = argparse.ArgumentParser(
        description=("Mackup {}\n"
                     "Keep you application settings in sync.\n"
                     "Copyright (C) 2013 Laurent Raufaste <http://glop.org/>\n"
                     .format(VERSION)),
        epilog=epilog,
        formatter_class=argparse.RawDescriptionHelpFormatter)

    # Add the required arg
    parser.add_argument("mode",
                        choices=[BACKUP_MODE, RESTORE_MODE, UNINSTALL_MODE],
                        help=("Backup will sync your conf files to Dropbox,"
                              " use this the 1st time you use Mackup.\n"
                              "Restore will link the conf files already in"
                              " Dropbox on your system, use it on any new"
                              " system you use.\n"
                              "Uninstall will reset everything as it was"
                              " before using Mackup."))

    # Parse the command line and return the parsed options
    return parser.parse_args()


def get_dropbox_folder_location():
    """
    Try to locate the Dropbox folder

    Returns:
        (str) Full path to the current Dropbox folder
    """
    host_db_path = os.environ['HOME'] + '/.dropbox/host.db'
    with open(host_db_path, 'r') as f:
        data = f.read().split()
    dropbox_home = base64.b64decode(data[1])

    return dropbox_home


def get_ignored_apps():
    """
    Get the list of applications ignored in the config file

    Returns:
        (set) List of application names to ignore, lowercase
    """
    # If a config file exists, grab it and parser it
    config = configparser.SafeConfigParser(allow_no_value=True)

    # We ignore nothing by default
    ignored_apps = []

    # Is the config file there ?
    if config.read(os.environ['HOME'] + '/.mackup.cfg'):
        # Is the "Ignored Applications" in the cfg file ?
        if config.has_section('Ignored Applications'):
            ignored_apps = config.options('Ignored Applications')

    return set(ignored_apps)


def get_allowed_apps():
    """
    Get the list of applications allowed in the config file

    Returns:
        (set) list of applciation names to backup
    """

    # If a config file exists, grab it and parser it
    config = configparser.SafeConfigParser(allow_no_value=True)

    # We allow all by default
    allowed_apps = set(SUPPORTED_APPS)

    # Is the config file there ?
    if config.read(os.environ['HOME'] + '/.mackup.cfg'):
        # Is the "Allowed Applications" in the cfg file ?
        if config.has_section('Allowed Applications'):
            # Reset allowed apps to include only the user-defined
            allowed_apps = set()
            for app_name in SUPPORTED_APPS:
                if app_name.lower() in config.options('Allowed Applications'):
                    allowed_apps.add(app_name)

    return allowed_apps


def get_apps_to_backup():
    """
    Get the list of application that should be backup by Mackup.
    It's the list of allowed apps minus the list of ignored apps.

    Returns:
        (set) List of application names to backup
    """
    apps_to_backup = set()
    apps_to_ignore = get_ignored_apps()
    apps_to_allow = get_allowed_apps()

    for app_name in apps_to_allow:
        if app_name.lower() not in apps_to_ignore:
            apps_to_backup.add(app_name)

    return apps_to_backup


def is_process_running(process_name):
    """
    Check if a process with the given name is running

    Args:
        (str): Process name, e.g. "Sublime Text"

    Returns:
        (bool): True if the process is running
    """
    is_running = False

    # On systems with pgrep, check if the given process is running
    if os.path.isfile('/usr/bin/pgrep'):
        DEVNULL = open(os.devnull, 'wb')
        returncode = subprocess.call(['/usr/bin/pgrep', process_name],
                                     stdout=DEVNULL)
        is_running = bool(returncode == 0)

    return is_running


def remove_acl(path):
    """
    Remove the ACL of the file or folder located on the given path.
    Also remove the ACL of any file and folder below the given one,
    recursively.

    Args:
        path (str): Path to the file or folder to remove the ACL for,
                    recursively.
    """
    # Some files have ACLs, let's remove them recursively
    if platform.system() == PLATFORM_DARWIN and os.path.isfile('/bin/chmod'):
        subprocess.call(['/bin/chmod', '-R', '-N', path])
    elif ((platform.system() == PLATFORM_LINUX)
          and os.path.isfile('/bin/setfacl')):
        subprocess.call(['/bin/setfacl', '-R', '-b', path])


def remove_immutable_attribute(path):
    """
    Remove the immutable attribute of the file or folder located on the given
    path. Also remove the immutable attribute of any file and folder below the
    given one, recursively.

    Args:
        path (str): Path to the file or folder to remove the immutable
                    attribute for, recursively.
    """
    # Some files have ACLs, let's remove them recursively
    if ((platform.system() == PLATFORM_DARWIN)
        and os.path.isfile('/usr/bin/chflags')):
        subprocess.call(['/usr/bin/chflags', '-R', 'nouchg', path])
    elif (platform.system() == PLATFORM_LINUX
          and os.path.isfile('/usr/bin/chattr')):
        subprocess.call(['/usr/bin/chattr', '-R', '-i', path])


def can_file_be_synced_on_current_platform(path):
    """
    Check if it makes sens to sync the file at the given path on the current
    platform.
    For now we don't sync any file in the ~/Library folder on GNU/Linux.
    There might be other exceptions in the future.

    Args:
        (str): Path to the file or folder to check. If relative, prepend it
               with the home folder.
               'abc' becomes '~/abc'
               '/def' stays '/def'

    Returns:
        (bool): True if given file can be synced
    """
    can_be_synced = True

    # If the given path is relative, prepend home
    fullpath = os.path.join(os.environ['HOME'], path)

    # Compute the ~/Library path on OS X
    # End it with a slash because we are looking for this specific folder and
    # not any file/folder named LibrarySomething
    library_path = os.path.join(os.environ['HOME'], 'Library/')

    if platform.system() == PLATFORM_LINUX:
        if fullpath.startswith(library_path):
            can_be_synced = False

    return can_be_synced


################
# Main Program #
################


def main():
    """Main function"""

    # Get the command line arg
    args = parse_cmdline_args()

    mackup = Mackup()

    if args.mode == BACKUP_MODE:
        # Check the env where the command is being run
        mackup.check_for_usable_backup_env()

        # Backup each application
        for app_name in get_apps_to_backup():
            app = ApplicationProfile(mackup, SUPPORTED_APPS[app_name])
            app.backup()

    elif args.mode == RESTORE_MODE:
        # Check the env where the command is being run
        mackup.check_for_usable_restore_env()

        for app_name in SUPPORTED_APPS:
            app = ApplicationProfile(mackup, SUPPORTED_APPS[app_name])
            app.restore()

    elif args.mode == UNINSTALL_MODE:
        # Check the env where the command is being run
        mackup.check_for_usable_restore_env()

        if confirm("You are going to uninstall Mackup.\n"
                   "Every configuration file, setting and dotfile managed"
                   " by Mackup will be unlinked and moved back to their"
                   " original place, in your home folder.\n"
                   "Are you sure ?"):
            for app_name in SUPPORTED_APPS:
                app = ApplicationProfile(mackup, SUPPORTED_APPS[app_name])
                app.uninstall()

            # Delete the Mackup folder in Dropbox
            # Don't delete this as there might be other Macs that aren't
            # uninstalled yet
            # delete(mackup.mackup_folder)

            print ("\n"
                   "All your files have been put back into place. You can now"
                   " safely uninstall Mackup.\n"
                   "If you installed it by hand, you should only have to"
                   " launch this command:\n"
                   "\n"
                   "\tsudo rm {}\n"
                   "\n"
                   "Thanks for using Mackup !"
                   .format(os.path.abspath(__file__)))
    else:
        raise ValueError("Unsupported mode: {}".format(args.mode))

    # Delete the tmp folder
    mackup.clean_temp_folder()

if __name__ == "__main__":
    main()<|MERGE_RESOLUTION|>--- conflicted
+++ resolved
@@ -311,13 +311,9 @@
 
     'Spark': [APP_SUPPORT + 'Spark'],
 
-<<<<<<< HEAD
-    'Spotify': [PREFERENCES + 'com.spotify.client.plist'],
-=======
     'Spectacle': [PREFERENCES + 'com.divisiblebyzero.Spectacle.plist'],
 
     'Spotify' : [PREFERENCES + 'com.spotify.client.plist'],
->>>>>>> 5f3b3798
 
     'SSH': ['.ssh'],
 
